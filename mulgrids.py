"""For reading, writing and manipulating MULgraph geometry grids."""

"""
Copyright 2011 University of Auckland.

This file is part of PyTOUGH.

PyTOUGH is free software: you can redistribute it and/or modify it under the terms of the GNU Lesser General Public License as published by the Free Software Foundation, either version 3 of the License, or (at your option) any later version.

PyTOUGH is distributed in the hope that it will be useful, but WITHOUT ANY WARRANTY; without even the implied warranty of MERCHANTABILITY or FITNESS FOR A PARTICULAR PURPOSE.  See the GNU Lesser General Public License for more details.

You should have received a copy of the GNU Lesser General Public License along with PyTOUGH.  If not, see <http://www.gnu.org/licenses/>."""

from string import ljust,rjust,lowercase,uppercase
from geometry import *
from fixed_format_file import *

def padstring(string,length=80): return ljust(string,length)
def IntToLetters(i,st='',casefn=lowercase):
    """Converts a number into a string of letters, either lower or upper case."""
    if i==0: return st
    else: return IntToLetters((i-1)/26,casefn[(i-1)%26]+st,casefn)
def LettersToInt(st):
    """Converts a string into a number equivalent- the inverse of IntToLetters."""
    lst=st.lower()
    ord0=ord('a')-1
    def myord(s):
        if s==' ': return 0
        else: return ord(s)-ord0
    n=len(st)
    return sum([myord(s)*(26**(n-i-1)) for i,s in enumerate(lst)])

def fix_blockname(name):
    """Fixes blanks in 4th column of block names, caused by TOUGH2 treating names as (a3,i2)"""
    if name[2].isdigit() and name[4].isdigit() and name[3]==' ': return '0'.join((name[0:3],name[4:5]))
    else: return name

def unfix_blockname(name):
    """The inverse of fix_blockname()."""
    return "%3s%2d"%(name[0:3],int(name[3:5]))

def valid_blockname(name):
    """Tests if a 5-character string is a valid blockname.  Allows names with the first three characters either letters, numbers,
    spaces or punctuation, the fourth character a digit or a space and the last character a digit."""
    from string import ascii_letters,digits,punctuation
    digit_space=digits+' '
    letter_digit_space_punct=ascii_letters+digit_space+punctuation
    return all([s in letter_digit_space_punct for s in name[0:3]]) and (name[3] in digit_space) and (name[4] in digits)

def fortran_float(s):
    """Returns float of a string written by Fortran.  Blank strings will return a zero value.
    Sometimes when Fortran writes out very small values, and encounters underflow, it appears to
    drop the 'E' exponent. This functions traps such errors."""
    try: return float(s)
    except ValueError:
<<<<<<< HEAD
        if not s.strip(): return 0.0
        else:
            try: # underflow in exponent sometimes deletes 'e':
                return float(s.replace('-','e-'))
=======
        s = s.strip()
        if not s: return 0.0
        else:
            try: # underflow in exponent sometimes deletes 'e':
                return float(''.join([s[0],s[1:].replace('-','e-')]))
>>>>>>> d9558a04
            except ValueError: return np.nan
    except: return np.nan

class NamingConventionError(Exception):
    """Used to raise exceptions when grid naming convention is not respected- e.g. when column
    or layer names are too long."""
    pass

class quadtree(object):
    """Quadtree for spatial searching in 2D grids."""
    def __init__(self,bounds,elements,parent=None):
        self.parent=parent
        self.bounds=bounds
        self.elements=elements
        self.child=[]
        if self.parent:
            self.generation=self.parent.generation+1
            self.all_elements=self.parent.all_elements
        else:
            self.generation=0
            self.all_elements=set(elements)
        if self.num_elements>1:
            rects=sub_rectangles(self.bounds)
            rect_elements=[[],[],[],[]]
            for elt in self.elements:
                for irect,rect in enumerate(rects):
                    if in_rectangle(elt.centre,rect):
                        rect_elements[irect].append(elt)
                        break
            for rect,elts in zip(rects,rect_elements):
                if len(elts)>0: self.child.append(quadtree(rect,elts,self))
    def __repr__(self): return self.bounds.__repr__()
    def get_num_elements(self): return len(self.elements)
    num_elements=property(get_num_elements)
    def get_num_children(self): return len(self.child)
    num_children=property(get_num_children)
    def search_wave(self,pos):
        from copy import copy
        todo=copy(self.elements)
        done=[]
        while len(todo)>0:
            elt=todo.pop(0)
            if elt.contains_point(pos): return elt
            done.append(elt)
            for nbr in elt.neighbour & self.all_elements:
                if rectangles_intersect(nbr.bounding_box,self.bounds) and not ((nbr in done) or (nbr in todo)):
                    todo.append(nbr)
        return None
    def search(self,pos):
        leaf=self.leaf(pos)
        if leaf: return leaf.search_wave(pos)
        else: return None
    def leaf(self,pos):
        if in_rectangle(pos,self.bounds):
            for child in self.child:
                childleaf=child.leaf(pos)
                if childleaf: return childleaf
            return self
        else: return None
    def plot(self,plt=None):
        if plt is None: import matplotlib.pyplot as plt
        x=[self.bounds[0][0],self.bounds[1][0],self.bounds[1][0],self.bounds[0][0],self.bounds[0][0]]
        y=[self.bounds[0][1],self.bounds[0][1],self.bounds[1][1],self.bounds[1][1],self.bounds[0][1]]
        plt.plot(x,y,'.--')
        for child in self.child: child.plot(plt)

mulgrid_format_specification = {
    'header': [['type','_convention','_atmosphere_type','atmosphere_volume','atmosphere_connection',
                'unit_type','gdcx','gdcy','cntype','permeability_angle'],
               ['5s','1d','1d','10.2e','10.2e','5s','10.2f','10.2f','1d','10.2f']],
    'node': [['name','x','y'], ['3s']+['10.2f']*2],
    'column': [['name','centre_specified','num_nodes','xcentre','ycentre'], ['3s','1d','2d']+['10.2f']*2],
    'column_node': [['name'], ['3s']],
    'connection': [['name1','name2'], ['3s','3s']],
    'layer': [['name','bottom','centre'], ['3s']+['10.2f']*2],
    'surface': [['name','elevation'], ['3s','10.2f']],
    'well': [['name','x','y','z'], ['5s']+['10.1f']*3]}

class node(object):
    """Grid node class"""
    def __init__(self,name='   ',pos=np.array([0.0,0.0])):
        self.name=name
        if isinstance(pos,(tuple,list)): pos=np.array(pos)
        self.pos=pos
        self.column=set([])
    def __repr__(self): return self.name

class column(object):
    """Grid column class"""
    def __init__(self,name='   ',node=[],centre=None,surface=None):
        self.name=name
        self.node=node
        if centre is None:
            self.centre_specified=0
            if self.num_nodes>0: self.centre=self.centroid
            else: self.centre=None
        else:
            self.centre_specified=1
            self.centre=centre
        self.surface=surface
        self.get_area()
        if self.area<0.: # check node numbering orientation
            self.node.reverse()
            self.area=-self.area
        self.neighbour=set([])
        self.connection=set([])
        self.num_layers=0

    def get_num_nodes(self): return len(self.node)
    num_nodes=property(get_num_nodes)
    def get_num_neighbours(self): return len(self.neighbour)
    num_neighbours=property(get_num_neighbours)

    def get_surface(self): return self._surface
    def set_surface(self,val):
        self._surface=val
        if val is None: self.default_surface=True
        else: self.default_surface=False
    surface=property(get_surface,set_surface)

    def is_against(self,col):
        """Returns True if the column is against the specified other column- that is, if it shares more than one node with it."""
        return len(set(self.node).intersection(set(col.node)))>1

    def get_polygon(self):
        """Returns polygon formed by node positions."""
        return [node.pos for node in self.node]
    polygon=property(get_polygon)

    def get_area(self):
        """Calculates column area"""
        self.area=polygon_area(self.polygon)

    def get_centroid(self):
        """Returns column centroid"""
        return sum(self.polygon)/self.num_nodes
    centroid=property(get_centroid)

    def get_bounding_box(self):
        """Returns (horizontal) bounding box of the column."""
        return bounds_of_points([node.pos for node in self.node])
    bounding_box=property(get_bounding_box)

    def get_neighbourlist(self):
        """Returns a list of neighbouring columns corresponding to each column side (None if
        the column side is on a boundary)."""
        nbrlist = []
        for i,nodei in enumerate(self.node):
            i1 = (i+1)%self.num_nodes
            nodes = set([nodei,self.node[i1]])
            con = [cn for cn in self.connection if set(cn.node)==nodes]
            if con: col = [c for c in con[0].column if c<>self][0]
            else: col = None
            nbrlist.append(col)
        return nbrlist
    neighbourlist=property(get_neighbourlist)

    def near_point(self,pos):
        """Returns True if pos is within the bounding box of the column."""
        return in_rectangle(pos,self.bounding_box)

    def contains_point(self,pos):
        """Determines if specified point is inside the column."""
        return in_polygon(pos,self.polygon)

    def in_polygon(self,polygon):
        """Returns true if the centre of the column is inside the specified polygon."""
        if len(polygon)==2: return in_rectangle(self.centre,polygon) # for rectangles
        else: return in_polygon(self.centre,polygon)

    def get_exterior_angles(self):
        """Returns list of exterior angle for each node in the column."""
        side=[self.node[i].pos-self.node[i-1].pos for i in xrange(self.num_nodes)]
        h=[vector_heading(s) for s in side]
        angles=[np.pi-(h[(i+1)%self.num_nodes]-h[i]) for i in xrange(self.num_nodes)]
        angles=[a%(2*np.pi) for a in angles]
        return angles
    exterior_angles=property(get_exterior_angles)
    def get_interior_angles(self):
        return [2.*np.pi-a for a in self.exterior_angles]
    interior_angles=property(get_interior_angles)

    def get_angle_ratio(self):
        """Returns the angle ratio for the column, defined as the ratio of the largest interior angle to 
        the smallest interior angle."""
        angles=self.interior_angles
        return max(angles)/min(angles)
    angle_ratio=property(get_angle_ratio)

    def get_side_lengths(self):
        "Returns list of side lengths for the column"
        return np.array([norm(self.node[(i+1)%self.num_nodes].pos-self.node[i].pos) for i in xrange(self.num_nodes)])
    side_lengths=property(get_side_lengths)
        
    def get_side_ratio(self):
        """Returns the side ratio for the column, defined as the ratio of the largest side length to 
        the smallest side length (a generalisation of the aspect ratio for quadrilateral columns)."""
        l=self.side_lengths
        return np.max(l)/np.min(l)
    side_ratio=property(get_side_ratio)

    def bisection_sides(self,direction=None):
        """Returns indices of column sides which should be used to bisect the column.  If direction is specified as 'x' or
        'y', the column in bisected across the sides most closely aligned with that direction; otherwise, bisection is done
        for triangles across the two longest sides of the column, and for quadrilaterals across the longest side and its
        opposite."""
        if direction is None:
            l=self.side_lengths
            isort=np.argsort(l)
            if self.num_nodes==3: return (isort[-1],isort[-2])
            elif self.num_nodes==4:
                imax=isort[-1]
                iopp=(imax+2)%self.num_nodes
                return (imax,iopp)
            else: return None
        else:
            n=np.array([[1.,0.],[0.,1.]][direction=='y'])
            d,iside=[],[]
            nn=self.num_nodes
            if nn in [3,4]:
                for i in xrange(nn):
                    x1=0.5*(self.node[i].pos+self.node[(i+1)%nn].pos)
                    if self.num_nodes==3: i2=(i+1)%nn
                    else: i2=(i+2)%nn
                    x2=0.5*(self.node[i2].pos+self.node[(i2+1)%nn].pos)
                    d.append(abs(np.dot(x2-x1,n)))
                    iside.append((i,i2))
                imax=np.argsort(d)
                return iside[imax[-1]]
            else: return None

    def basis(self,xi):
        """Returns bilinear 2D finite element basis functions for the column at the specified local coordinate."""
        if self.num_nodes==3: return np.array([xi[0],xi[1],1.-xi[0]-xi[1]])
        elif self.num_nodes==4: # over [-1,1]
            a0,a1,b0,b1=1.-xi[0],1.+xi[0],1.-xi[1],1.+xi[1]
            return 0.25*np.array([a0*b0,a1*b0,a1*b1,a0*b1])
        else: return None

    def basis_derivatives(self,xi):
        """Returns bilinear 2D finite element basis function derivatives for the column at the specified local coordinate."""
        if self.num_nodes==3: return np.array([[1.,0.],[0.,1.],[-1.,-1.]])
        elif self.num_nodes==4:
            a0,a1,b0,b1=1.-xi[0],1.+xi[0],1.-xi[1],1.+xi[1]
            return 0.25*np.array([[-b0,-a0],[b0,-a1],[b1,a1],[-b1,a0]])
        else: return None

    def Jacobian(self,xi):
        """Returns bilinear 2D finite element Jacobian matrix for the column at the specified local coordinate."""
        dpsi=self.basis_derivatives(xi)
        J=np.zeros((2,2))
        for i in xrange(2):
            for j in xrange(2):
                for k,nodek in enumerate(self.node): J[i,j]+=dpsi[k,j]*nodek.pos[i]
        return J

    def global_pos(self,xi):
        """Returns global coordinates of the local point xi in the column."""
        psi=self.basis(xi)
        return sum([psi[i]*nodei.pos for i,nodei in enumerate(self.node)])

    def local_inside(self,xi):
        """Returns true if a local point is inside the column."""
        if self.num_nodes==3: return all([x>=0. for x in xi]) and (np.sum(xi)<=1.)
        elif self.num_nodes==4: return all([abs(x)<=1. for x in xi])
        else: return None

    def local_pos(self,x):
        """Finds local coordinates of global point x in the column."""
        if self.num_nodes in [3,4]:
            tolerance,max_iterations=1.e-8,15
            if self.num_nodes==3: xi=np.array([1/3.,1/3.])
            else: xi=np.zeros(2)
            found=False
            for n in xrange(max_iterations): # Newton iteration
                dx=self.global_pos(xi)-x
                if np.linalg.norm(dx)<=tolerance:
                    found=True
                    break
                else:
                    J=self.Jacobian(xi)
                    try:
                        xi-=np.linalg.solve(J,dx)
                    except np.linalg.LinAlgError: break
            if not found: return None
            else:
                if self.local_inside(xi): return xi
                else: return None
        else: return None

    def __repr__(self): return self.name

class connection(object):
    """Column connection class"""
    def __init__(self,col=[column(),column()],nod=[node(),node()]):
        self.column=col
        self.node=nod
    def __repr__(self): return self.column[0].name+':'+self.column[1].name
    def get_angle_cosine(self):
        """Returns cosine of angle between the connection face and the line joining the two columns in the connection.
        Ideally want this to be zero, i.e. connecting line perpendicular to the face."""
        n=self.node[1].pos-self.node[0].pos
        n=n/norm(n)
        dcol=self.column[1].centre-self.column[0].centre
        d=dcol/norm(dcol)
        return np.dot(n,d)
    angle_cosine=property(get_angle_cosine)

class layer(object):
    """Grid layer class"""
    def __init__(self,name='  ',bottom=0.0,centre=0.0,top=0.0):
        self.name=name
        self.bottom=bottom
        self.centre=centre
        self.top=top
    def __repr__(self): return self.name+'('+str(self.bottom)+':'+str(self.top)+')'
    def contains_elevation(self,z): return self.bottom<=z<=self.top
    def translate(self,shift):
        """Translates a layer up or down by specified distance"""
        self.top+=shift
        self.bottom+=shift
        self.centre+=shift
    def get_thickness(self): return self.top-self.bottom
    thickness=property(get_thickness)

class well(object):
    """Well class"""
    def __init__(self,name='  ',pos=[]):
        self.name=name
        for i,p in enumerate(pos):
            if isinstance(p,(list,tuple)): pos[i]=np.array(p)
        self.pos=pos
    def __repr__(self): return self.name
    def get_num_pos(self): return len(self.pos)
    num_pos=property(get_num_pos)
    def get_num_deviations(self): return self.num_pos-1
    num_deviations=property(get_num_deviations)
    def get_deviated(self): return self.num_deviations>1
    deviated=property(get_deviated)
    def get_head(self): return self.pos[0]
    head=property(get_head)
    def get_bottom(self): return self.pos[-1]
    bottom=property(get_bottom)
    def pos_coordinate(self,index):
        """Returns array of specified coordinate in pos array."""
        return np.array([pos[index] for pos in self.pos])
    def get_pos_depth(self):
        """Returns array of downhole depths corresponding to pos array."""
        return np.cumsum([0.]+[np.linalg.norm(pos-self.pos[i]) for i,pos in enumerate(self.pos[1:])])
    pos_depth=property(get_pos_depth)
    def elevation_depth(self,elevation):
        """Returns downhole depth corresponding to a given elevation (or None if the specified
        elevation is outside the well)."""
        epos=self.pos_coordinate(2)
        # NB: np.interp() needs abcissa to be increasing, so have to reverse the arrays here:
        if epos[-1]<=elevation<=epos[0]: return np.interp(elevation,epos[::-1],self.pos_depth[::-1])
        else: return None
    def depth_elevation(self,depth):
        """Returns elevation corresponding to a given downhole depth (or None if the specified
        depth is outside the well)."""
        dpos=self.pos_depth
        if dpos[0]<=depth<=dpos[-1]: return np.interp(depth,dpos,self.pos_coordinate(2))
        else: return None
    def elevation_pos(self,elevation,extend=False):
        """Returns 3D position in well, given an elevation.  If extend is True, return extrapolated
        positions for elevations below the bottom of the well."""
        poscoord=[self.pos_coordinate(i) for i in xrange(3)]
        epos=poscoord[2]
        if epos[-1]<=elevation<=epos[0]:
            return np.array([np.interp(elevation,epos[::-1],poscoord[i][::-1]) for i in xrange(3)])
        elif elevation<epos[-1] and extend: # extrapolate last deviation:
            pbot=self.pos[-1]
            if self.num_pos>1: ptop=self.pos[-2]
            else: ptop=np.array(list(pbot[0:2])+[pbot[2]+1.])
            ebot,etop=pbot[2],ptop[2]
            alpha=(elevation-ebot)/(etop-ebot)
            return (1.-alpha)*pbot+alpha*ptop
        else: return None
    def depth_pos(self,depth):
        """Returns 3D position in well, given a depth."""
        elevation=self.depth_elevation(depth)
        if elevation: return self.elevation_pos(elevation)
        else: return None

class mulgrid(object):
    """MULgraph grid class"""
    def __init__(self,filename='',type='GENER',convention=0,atmos_type=0,atmos_volume=1.e25,atmos_connection=1.e-6,unit_type='',permeability_angle=0.0):
        self.filename=filename
        self.type=type  # geometry type- only GENER supported
        self._convention=convention  # naming convention
        # 0: 3-char column + 2-digit layer; 1: 3-char layer + 2-digit column; 2: 2-char layer + 3-digit column 
        self._atmosphere_type=atmos_type  # atmosphere type
        # 0: single atmosphere block; 1: one atmosphere block per column; else: no atmosphere blocks
        self.set_secondary_variables()
        self.atmosphere_volume=atmos_volume
        self.atmosphere_connection=atmos_connection
        self.unit_type=unit_type
        self.gdcx, self.gdcy = None, None # not supported
        self.cntype = None # not supported
        self.permeability_angle=permeability_angle
        self.empty()
        if self.filename: self.read(filename)

    def set_secondary_variables(self):
        """Sets variables dependent on naming convention and atmosphere type"""
        if self.atmosphere_type==0: self.atmosphere_column_name=['ATM',' 0','  0'][self.convention]
        self.colname_length=[3,2,3][self.convention]
        self.layername_length=[2,3,2][self.convention]

    def get_convention(self):
        """Get naming convention"""
        return self._convention
    def set_convention(self,convention):
        """Set naming convention"""
        self._convention=convention
        self.set_secondary_variables()
        self.setup_block_name_index()
    convention=property(get_convention,set_convention)

    def get_atmosphere_type(self):
        """Get atmosphere type"""
        return self._atmosphere_type
    def set_atmosphere_type(self,atmos_type):
        """Set atmosphere type"""
        self._atmosphere_type=atmos_type
        self.set_secondary_variables()
        self.setup_block_name_index()
    atmosphere_type=property(get_atmosphere_type,set_atmosphere_type)

    def get_unit_type(self):
        """Get unit type"""
        return self._unit_type
    def set_unit_type(self,unit_type):
        """Set unit type"""
        self._unit_type=unit_type
        self.unit_scale={'':1.0,'FEET ':0.3048}[unit_type]
    unit_type=property(get_unit_type,set_unit_type)

    def get_area(self):
        """Grid area- sum of column areas"""
        return sum([col.area for col in self.columnlist])
    area=property(get_area)

    def get_centre(self):
        """Returns grid centre- approximated as area-weighted average of column centres"""
        if self.num_columns>0:  return sum([col.area*col.centre for col in self.columnlist])/self.area
        else: return None
    centre=property(get_centre)

    def get_num_blocks(self):
        """Returns number of blocks in the tough2 grid represented by the geometry."""
        return len(self.block_name_list)
    num_blocks=property(get_num_blocks)

    def get_num_atmosphere_blocks(self):
        """Returns number of atmosphere blocks in the tough2 grid represented by the geometry."""
        return [1,self.num_columns,0][self.atmosphere_type]
    num_atmosphere_blocks=property(get_num_atmosphere_blocks)

    def get_num_underground_blocks(self):
        """Returns number of blocks under the ground surface (i.e. non-atmosphere blocks) in the tough2 grid
        represented by the geometry."""
        return self.num_blocks-self.num_atmosphere_blocks
    num_underground_blocks=property(get_num_underground_blocks)

    def get_column_angle_ratio(self):
        """Returns an array of angle ratios for each column."""
        return np.array([col.angle_ratio for col in self.columnlist])
    column_angle_ratio=property(get_column_angle_ratio)

    def get_column_side_ratio(self):
        """Returns an array of side ratios for each column."""
        return np.array([col.side_ratio for col in self.columnlist])
    column_side_ratio=property(get_column_side_ratio)

    def get_connection_angle_cosine(self):
        """Returns an array of connection angle cosines, for each connection."""
        return np.array([con.angle_cosine for con in self.connectionlist])
    connection_angle_cosine=property(get_connection_angle_cosine)

    def empty(self):
        """Empties grid contents"""
        self.nodelist=[]
        self.columnlist=[]
        self.layerlist=[]
        self.connectionlist=[]
        self.welllist=[]
        self.node={}
        self.column={}
        self.layer={}
        self.connection={}
        self.well={}
        self.block_name_list,self.block_name_index=[],{}

    def __repr__(self):
        conventionstr=['3 characters for column, 2 digits for layer','3 characters for layer, 2 digits for column','2 characters for layer, 3 digits for column'][self.convention]
        atmstr=['single atmosphere block','one atmosphere block over each column','no atmosphere blocks'][self.atmosphere_type]
        return str(self.num_nodes)+' nodes; '+str(self.num_columns)+' columns; '+str(self.num_layers)+' layers; '+str(self.num_blocks)+' blocks; '+str(self.num_wells)+' wells'+'\n'+'Naming convention: '+str(self.convention)+' ('+conventionstr+')\n'+'Atmosphere type  : '+str(self.atmosphere_type)+' ('+atmstr+')'

    def get_default_surface(self):
        return all([col.default_surface for col in self.columnlist])
    default_surface=property(get_default_surface)

    def get_num_nodes(self):
        return len(self.node)
    num_nodes=property(get_num_nodes)

    def get_num_columns(self):
        return len(self.column)
    num_columns=property(get_num_columns)

    def get_num_layers(self):
        return len(self.layer)
    num_layers=property(get_num_layers)

    def get_num_connections(self):
        return len(self.connectionlist)
    num_connections=property(get_num_connections)

    def get_num_wells(self):
        return len(self.well)
    num_wells=property(get_num_wells)

    def get_layer_index(self):
        return dict([(lay.name,i) for i,lay in enumerate(self.layerlist)])
    layer_index=property(get_layer_index)
    def get_column_index(self):
        return dict([(col.name,i) for i,col in enumerate(self.columnlist)])
    column_index=property(get_column_index)

    def connects(self,col1,col2):
        """Returns True if the geometry contains a connection connecting the two specified columns."""
        return any([(col1 in con.column) and (col2 in con.column) for con in self.connectionlist])

    def setup_block_name_index(self):
        """Sets up list and dictionary of block names and indices for the tough2 grid represented by the geometry."""
        self.block_name_list=[]
        if self.num_layers>0:
            if self.atmosphere_type==0: # one atmosphere block
                self.block_name_list.append(self.block_name(self.layerlist[0].name,self.atmosphere_column_name))
            elif self.atmosphere_type==1: # one atmosphere block per column
                for col in self.columnlist: self.block_name_list.append(self.block_name(self.layerlist[0].name,col.name))
            for lay in self.layerlist[1:]:
                for col in [col for col in self.columnlist if col.surface>lay.bottom]:
                    self.block_name_list.append(self.block_name(lay.name,col.name))
        self.block_name_index=dict([(blk,i) for i,blk in enumerate(self.block_name_list)])

    def column_name(self,blockname):
        """Returns column name of block name."""
        if self.convention==0: return blockname[0:3]
        elif self.convention==1: return blockname[3:5]
        elif self.convention==2: return blockname[2:5]
        else: return None

    def layer_name(self,blockname):
        """Returns layer name of block name."""
        if self.convention==0: return blockname[3:5]
        elif self.convention==1: return blockname[0:3]
        elif self.convention==2: return blockname[0:2]
        else: return None

    def node_col_name_from_number(self, num, justfn=rjust, casefn=lowercase):
        """Returns node or column name from number."""
        if self.convention==0: name = justfn(IntToLetters(num,casefn=casefn),self.colname_length)
        else: name = rjust(str(num),self.colname_length)
        return name

    def column_name_from_number(self, num, justfn=rjust, casefn=lowercase):
        """Returns column name from column number."""
        name = self.node_col_name_from_number(num, justfn, casefn)
        if len(name) > self.colname_length:
            raise NamingConventionError("Column name is too long for the grid naming convention.")
        return name

    def node_name_from_number(self, num, justfn=rjust, casefn=lowercase):
        """Returns node name from node number."""
        name = self.node_col_name_from_number(num, justfn, casefn)
        if len(name) > self.colname_length:
            raise NamingConventionError("Node name is too long for the grid naming convention.")
        return name

    def column_number_from_name(self,name):
        if self.convention==0: return LettersToInt(name)
        else: return int(name)

    def layer_name_from_number(self, num, justfn=rjust, casefn=lowercase):
        """Returns layer name from layer number."""
        if self.convention==0: name = justfn(str(num),self.layername_length)
        else: name = justfn(IntToLetters(num,casefn=casefn),self.layername_length)
        if len(name) > self.layername_length:
            raise NamingConventionError("Layer name is too long for the grid naming convention.")
        return name

    def get_uppercase_names(self):
        """Returns True if character part of block names are uppercase."""
        return all([(blkname[0:3]==blkname[0:3].upper()) for blkname in self.block_name_list])
    uppercase_names=property(get_uppercase_names)

    def get_right_justified_names(self):
        """Returns True if character part of block names are right-justified."""
        return all([(blkname[0:3]==blkname[0:3].rjust(3)) for blkname in self.block_name_list])
    right_justified_names=property(get_right_justified_names)

    def column_bounds(self,columns):
        """Returns horizontal bounding box for a list of columns."""
        nodes=self.nodes_in_columns(columns)
        return bounds_of_points([node.pos for node in nodes])

    def get_bounds(self):
        """Returns horizontal bounding box for grid."""
        return bounds_of_points([node.pos for node in self.nodelist])
    bounds=property(get_bounds)

    def add_node(self,nod=node()):
        """Adds node to the grid"""
        self.nodelist.append(nod)
        self.node[nod.name]=self.nodelist[-1]

    def delete_node(self,nodename):
        node=self.node[nodename]
        del self.node[nodename]
        self.nodelist.remove(node)

    def add_column(self,col=column()):
        """Adds column to the grid"""
        self.columnlist.append(col)
        self.column[col.name]=self.columnlist[-1]
        for node in col.node: node.column.add(col)

    def delete_column(self,colname):
        col=self.column[colname]
        cons=[con for con in self.connectionlist if col in con.column]
        for con in cons:
            self.delete_connection(tuple([c.name for c in con.column]))
        for nbr in col.neighbour: nbr.neighbour.remove(col)
        for node in col.node: node.column.remove(col)
        del self.column[colname]
        self.columnlist.remove(col)

    def split_column(self,colname,nodename):
        """Splits the specified quadrilateral column into two triangles, splitting at the specified node.  Returns
        True if the operation was successful."""
        if colname in self.column:
            col=self.column[colname]
            nn=col.num_nodes
            if nn==4:
                nodenames=[node.name for node in col.node]
                try:
                    i0=nodenames.index(nodename)
                    i=[(i0+j)%nn for j in xrange(nn)]
                    next_colno=max([self.column_number_from_name(c.name) for c in self.columnlist])+1
                    justfn=[ljust,rjust][self.right_justified_names]
                    casefn=[lowercase,uppercase][self.uppercase_names]
                    colname2=self.column_name_from_number(next_colno,justfn,casefn)
                    col2=column(colname2,node=[col.node[i[2]],col.node[i[3]],col.node[i[0]]],surface=col.surface)
                    # switch connections and neighbours from col to col2 as needed:
                    n3=col.node[i[3]]
                    n3cols=[c for c in list(col.neighbour) if n3 in c.node]
                    swapcons,swapnbrs=[],[]
                    for con in list(col.connection):
                        if con.column[0] in n3cols:
                            con.column[1]=col2; swapcons.append(con); swapnbrs.append(con.column[0])
                        elif con.column[1] in n3cols:
                            con.column[0]=col2; swapcons.append(con); swapnbrs.append(con.column[1])
                    for con in swapcons:
                        col.connection.remove(con)
                        col2.connection.add(con)
                    for c in swapnbrs:
                        col.neighbour.remove(c)
                        c.neighbour.remove(col)
                        col2.neighbour.add(c)
                        c.neighbour.add(col2)
                    del col.node[i[3]]
                    col.centre=col.centroid
                    self.add_column(col2)
                    self.add_connection(connection([col,col2]))
                    self.setup_block_name_index()
                    return True
                except ValueError: return False # node not in column
        return False

    def rename_column(self, oldcolname, newcolname):
        """Renames a column."""
        try:
            i = self.columnlist.index(self.column[oldcolname])
            self.columnlist[i].name = newcolname
            self.column[newcolname] = self.column.pop(oldcolname)
            # update self.block_name_list:
            for i, blkname in enumerate(self.block_name_list):
                if self.column_name(blkname) == oldcolname:
                    layname = self.layer_name(blkname)
                    self.block_name_list[i] = self.block_name(layname, newcolname)
            return True
        except ValueError: return False

    def clear_layers(self):
        """Deletes all layers from the grid."""
        self.layer = {}
        self.layerlist = []

    def add_layer(self,lay=layer()):
        """Adds layer to the grid"""
        self.layerlist.append(lay)
        self.layer[lay.name]=self.layerlist[-1]

    def delete_layer(self,layername):
        layer=self.layer[layername]
        del self.layer[layername]
        self.layerlist.remove(layer)

    def rename_layer(self, oldlayername, newlayername):
        """Renames a layer."""
        try:
            i = self.layerlist.index(self.layer[oldlayername])
            self.layerlist[i].name = newlayername
            self.layer[newlayername] = self.layer.pop(oldlayername)
            # update self.block_name_list:
            for i, blkname in enumerate(self.block_name_list):
                if self.layer_name(blkname) == oldlayername:
                    colname = self.column_name(blkname)
                    self.block_name_list[i] = self.block_name(newlayername, colname)
            return True
        except ValueError: return False
            
    def add_connection(self,con=connection()):
        """Adds connection to the grid"""
        self.connectionlist.append(con)
        self.connection[(con.column[0].name,con.column[1].name)]=self.connectionlist[-1]
        self.connectionlist[-1].node=list(set(con.column[0].node).intersection(set(con.column[1].node)))
        for col in self.connectionlist[-1].column: col.connection.add(self.connectionlist[-1])

    def delete_connection(self,colnames):
        """Deletes a connection from the grid."""
        con=self.connection[colnames]
        for col in con.column: col.connection.remove(con)
        del self.connection[colnames]
        self.connectionlist.remove(con)
            
    def add_well(self,wl=well()):
        """Adds well to the grid"""
        self.welllist.append(wl)
        self.well[wl.name]=self.welllist[-1]

    def delete_well(self,wellname):
        """Deletes a well from the grid."""
        well=self.well[wellname]
        del self.well[wellname]
        self.welllist.remove(well)
            
    def delete_orphan_wells(self):
        """Deletes any wells with wellheads not inside the grid."""
        delwells=[]
        for well in self.welllist:
            wh=well.pos[0][0:2]
            if self.column_containing_point(wh) is None: delwells.append(well.name)
        for wellname in delwells: self.delete_well(wellname)

    def identify_neighbours(self):
        """Identify neighbour columns"""
        for con in self.connectionlist:
            for i in xrange(2): con.column[i].neighbour.add(con.column[not i])

    def identify_layer_tops(self):
        """Identifies top elevations of grid layers"""
        self.layerlist[0].top=self.layerlist[0].bottom
        for i,this in enumerate(self.layerlist[1:]):
            above=self.layerlist[i]
            this.top=above.bottom

    def set_default_surface(self):
        """Sets default column surface elevations"""
        ground=self.layerlist[0].bottom
        for col in self.columnlist:
            col.surface=ground
            col.default_surface=True
            col.num_layers=self.num_layers-1

    def set_column_num_layers(self,col):
        """Sets col.num_layers property according to the layers in the grid."""
        col.num_layers=len([layer for layer in self.layerlist[1:] if layer.bottom<col.surface])

    def column_surface_layer_index(self,col):
        """Returns the index in the layerlist of the surface layer for the given column."""
        return self.num_layers-col.num_layers

    def column_surface_layer(self,col):
        """Returns the surface layer for the given column."""
        return self.layerlist[self.column_surface_layer_index(col)]

    def copy_layers_from(self,geo):
        """Copies layer structure from another geometry."""
        self.clear_layers()
        from copy import deepcopy
        for lay in geo.layerlist: self.add_layer(deepcopy(lay))
        for col in self.columnlist: self.set_column_num_layers(col)
        self.setup_block_name_index()

    def copy_wells_from(self,geo):
        """Copies wells from another geometry."""
        self.well,self.welllist={},[]
        from copy import deepcopy
        for w in geo.welllist: self.add_well(deepcopy(w))

    def get_min_surface_block_thickness(self):
        """Returns the minimum surface block thickness, and the column name it occurs in."""
        surfcols=[col for col in self.columnlist if col.surface is not None]
        thick=np.array([col.surface-self.column_surface_layer(col).bottom for col in surfcols])
        imin=np.argmin(thick)
        return thick[imin],surfcols[imin].name
    min_surface_block_thickness=property(get_min_surface_block_thickness)

    def columns_in_polygon(self,polygon):
        """Returns a list of all columns with centres inside the specified polygon."""
        return [col for col in self.columnlist if col.in_polygon(polygon)]

    def nodes_in_polygon(self,polygon):
        """Returns a list of all nodes inside the specified polygon."""
        if len(polygon)==2: return [node for node in self.nodelist if in_rectangle(node.pos,polygon)]
        else: return [node for node in self.nodelist if in_polygon(node.pos,polygon)]

    def column_quadtree(self,columns=None):
        """Returns a quadtree structure for searching the grid for columns containing particular points.  If the columns
        parameter is specified, a quadtree is returned just for those columns, otherwise it is for all columns."""
        if columns is None:
            bounds=self.bounds
            columns=self.columnlist
        else: bounds=self.column_bounds(columns)
        return quadtree(bounds,columns)
            
    def get_node_kdtree(self):
        """Returns a kd-tree structure for searching the grid for particular nodes."""
        from scipy.spatial import cKDTree
        return cKDTree([node.pos for node in self.nodelist])
    node_kdtree=property(get_node_kdtree)
        
    def node_nearest_to(self,point,kdtree=None):
        """Returns the node nearest to the specified point.  A kd-tree can be specified to speed
        searching- useful if searching for a lot of points."""
        if isinstance(point,(list,tuple)): point=np.array(point)
        if kdtree:
            r,i=kdtree.query(point)
            return self.nodelist[i]
        else:
            d=np.array([np.linalg.norm(node.pos-point) for node in self.nodelist])
            isort=np.argsort(d)
            return self.nodelist[isort[0]]

    def read_header(self, geo):
        """Reads grid header info from file geo"""
        geo.read_value_line(self.__dict__, 'header')
        self.convention = self._convention
        self.atmosphere_type = self._atmosphere_type
        self.unit_type = self._unit_type
        if (self.gdcx is not None) or (self.gdcy is not None): print 'GDCX, GDCY options not supported.'
        if self.cntype is not None: print 'CNTYPE option not supported.'

    def read_nodes(self,geo):
        """Reads grid nodes from file geo"""
        line = padstring(geo.readline())
        while line.strip():
            [name, x, y] = geo.parse_string(line, 'node')
            name = name.strip().rjust(self.colname_length)
            pos = np.array([x, y])*self.unit_scale
            newnode = node(name,pos)
            self.add_node(newnode)
            line=geo.readline()

    def read_columns(self,geo):
        """Reads grid columns from file geo"""
        line=padstring(geo.readline())
        while line.strip():
            [colname, centre_specified, nnodes, centrex, centrey] = geo.parse_string(line, 'column')
            colname = colname.strip().rjust(self.colname_length)
            if centre_specified: centre = np.array([centrex, centrey])*self.unit_scale
            else: centre = None
            nodes = []
            for each in xrange(nnodes):
                [nodename] = geo.read_values('column_node')
                nodename = nodename.strip().rjust(self.colname_length)
                colnode = self.node[nodename]
                nodes.append(colnode)
            self.add_column(column(colname,nodes,centre))
            line=geo.readline()

    def read_connections(self,geo):
        """Reads grid connections from file geo"""
        line = padstring(geo.readline())
        while line.strip():
            names = geo.parse_string(line, 'connection')
            names = [name.strip().rjust(self.colname_length) for name in names]
            cols = [self.column[name] for name in names]
            self.add_connection(connection(cols))
            line = geo.readline()
        self.identify_neighbours()

    def read_layers(self,geo):
        """Reads grid layers from file geo"""
        line = padstring(geo.readline())
        while line.strip():
            name, bottom, centre = geo.parse_string(line, 'layer')
            name = name.strip().rjust(self.layername_length)
            bottom *= self.unit_scale
            newlayer = layer(name,bottom)
            self.add_layer(newlayer)
            if centre: centre *= self.unit_scale
            else:
                nlayers = len(self.layer)
                if nlayers > 1: centre = 0.5*(newlayer.bottom + self.layerlist[nlayers-2].bottom)
                else: centre = newlayer.bottom
            newlayer.centre = centre
            line = geo.readline()
        self.identify_layer_tops()
        self.set_default_surface()

    def read_surface(self,geo):
        """Reads grid surface from file geo"""
        line=padstring(geo.readline())
        while line.strip():
            [name, surface] = geo.parse_string(line, 'surface')
            name = name.strip().rjust(self.colname_length)
            surface *= self.unit_scale
            col = self.column[name]
            col.surface = surface
            self.set_column_num_layers(col)
            line = geo.readline()

    def read_wells(self,geo):
        """Reads grid wells from file geo"""
        line = padstring(geo.readline())
        while line.strip():
            [name, x, y, z] = geo.parse_string(line, 'well')
            p = np.array([x,y,z])*self.unit_scale
            if name in self.well: self.well[name].pos.append(p)
            else: self.add_well(well(name,[p]))
            line = geo.readline()

    def read(self,filename):
        """Reads MULgraph grid from file"""
        self.empty()
        geo=fixed_format_file(filename, 'rU', mulgrid_format_specification)
        self.read_header(geo)
        if self.type=='GENER':
            read_fn={'VERTI':self.read_nodes, 'GRID': self.read_columns, 'CONNE': self.read_connections,
                     'LAYER': self.read_layers, 'SURFA': self.read_surface, 'SURF': self.read_surface,
                     'WELLS': self.read_wells}
            more=True
            while more:
                line=geo.readline().strip()
                if line:
                    keyword=line[0:5].rstrip()
                    read_fn[keyword](geo)
                else: more=False
            self.setup_block_name_index()
        else: print 'Grid type',self.type,'not supported.'
        geo.close()
        return self

    def block_surface(self,lay,col):
        """Returns elevation of top of block for given layer and column"""
        if lay.name==self.layerlist[0].name:
            if self.atmosphere_type==1: return lay.top # atmosphere block
            else: return None
        else:
            if col.surface is None: return lay.top
            else:
                if col.surface<lay.top:
                    if lay.bottom<col.surface: return col.surface # surface layer with surface below layer top
                    else: return None # outside grid
                elif col.surface>self.layerlist[0].top:
                    if lay.name==self.layerlist[1].name: return col.surface # surface layer with surface above layer top
                    else: return lay.top
                else: return lay.top # subsurface layer

    def block_volume(self,lay,col):
        """Returns volume of block at specified layer and column"""
        if lay.name==self.layerlist[0].name:
            if (self.atmosphere_type==0) and (col.name==self.atmosphere_column_name): return self.atmosphere_volume
            elif self.atmosphere_type==1: return self.atmosphere_volume
            else: return None
        else:
            surf=self.block_surface(lay,col)
            if surf is not None: return (surf-lay.bottom)*col.area
            else: return None

    def block_centre(self,lay,col):
        """Returns centre of block at specified layer and column.  The vertical centre is always the layer centre,
        except for surface blocks with column surface lower than the layer top.  For surface blocks with column surface
        higher than the layer top, the vertical centre is still the layer centre, to give a uniform pressure reference,
        even though this is not geometrically correct."""
        if lay.name==self.layerlist[0].name:
            if self.atmosphere_type==1: midelev=lay.centre
            else: return None
        else:
            if (lay.bottom<col.surface<=lay.top): midelev=0.5*(lay.bottom+col.surface)
            else: 
                if col.surface<=lay.bottom: return None # outside grid
                else: midelev=lay.centre
        return np.array([col.centre[0],col.centre[1],midelev])

    def connection_params(self,con,lay):
        """Returns connection parameters (distances, interface area) between specified columns, for the given layer"""
        if con in self.connectionlist:
            sidelength=norm(con.node[0].pos-con.node[1].pos)
            height=min([self.block_surface(lay,c)-lay.bottom for c in con.column])
            area=sidelength*height
            nodeline=[node.pos for node in con.node]
            dist=[norm(line_projection(c.centre,nodeline)-c.centre) for c in con.column]
            return [dist,area]
        else: return [[0.0,0.0],0.0] # no connection

    def block_name(self,layername,colname):
        """Returns block name from layer and column names, depending on the naming convention"""
        return [colname[0:3]+layername[0:2],layername[0:3]+colname[0:2],layername[0:2]+colname[0:3]][self.convention]

    def write(self,filename=''):
        """Writes a MULgraph grid to file"""
        if filename: self.filename = filename
        if self.filename=='': self.filename = 'geometry.dat'
        geo = fixed_format_file(self.filename,'w', mulgrid_format_specification)
        self.write_header(geo)
        self.write_nodes(geo)
        self.write_columns(geo)
        self.write_connections(geo)
        self.write_layers(geo)
        if not self.default_surface: self.write_surface(geo)
        if self.num_wells>0: self.write_wells(geo)
        geo.write('\n')
        geo.close()

    def write_header(self,geo):
        """Writes MULgraph grid header to file"""
        geo.write_value_line(self.__dict__, 'header')

    def write_nodes(self,geo):
        """Writes MULgraph grid nodes to file"""
        geo.write('VERTICES\n')
        for node in self.nodelist:
            name, pos = node.name.ljust(3), node.pos / self.unit_scale
            geo.write_values([name, pos[0], pos[1]], 'node')
        geo.write('\n')
        
    def write_columns(self,geo):
        """Writes MULgraph grid columns to file"""
        geo.write('GRID\n')
        for col in self.columnlist:
            name = col.name.ljust(3)
            vals = [name, col.centre_specified, col.num_nodes]
            if col.centre_specified: centre = list(col.centre / self.unit_scale)
            else: centre = [None]*2
            vals += centre
            geo.write_values(vals, 'column')
            for node in col.node: geo.write_values([node.name.ljust(3)], 'column_node')
        geo.write('\n')
            
    def write_connections(self,geo):
        """Writes MULgraph grid connections to file"""
        geo.write('CONNECTIONS\n')
        for con in self.connectionlist:
            names = [col.name.ljust(3) for col in con.column]
            geo.write_values(names, 'connection')
        geo.write('\n')

    def write_layers(self,geo):
        """Writes MULgraph grid layers to file"""
        geo.write('LAYERS\n')
        for lay in self.layerlist:
            vals = [lay.name.ljust(3), lay.bottom/self.unit_scale, lay.centre/self.unit_scale]
            geo.write_values(vals, 'layer')
        geo.write('\n')
        
    def write_surface(self,geo):
        """Writes MULgraph grid surface to file"""
        geo.write('SURFA\n')
        for col in [col for col in self.columnlist if not col.default_surface]:
            geo.write_values([col.name.ljust(3), col.surface/self.unit_scale], 'surface')
        geo.write('\n')

    def write_wells(self,geo):
        """Writes MULgraph wells to file"""
        geo.write('WELLS\n')
        for wl in self.welllist:
            for pos in wl.pos:
                vals = [wl.name] + list(pos/self.unit_scale)
                geo.write_values(vals, 'well')
        geo.write('\n')
        
    def rectangular(self,xblocks,yblocks,zblocks,convention=0,atmos_type=2,origin=[0.,0.,0.],justify='r',case='l'):
        """Returns a rectangular MULgraph grid with specified block sizes.
        The arguments are arrays of the block sizes in each dimension (x,y,z).
        Naming convention, atmosphere type and origin can optionally be specified.
        The optional justify and case parameters specify the format of the character part of the block names
        (whether they are right or left justified, and lower or upper case)."""
        if isinstance(xblocks,(list,tuple)): xblocks=np.array(xblocks)
        if isinstance(yblocks,(list,tuple)): yblocks=np.array(yblocks)
        if isinstance(zblocks,(list,tuple)): zblocks=np.array(zblocks)
        if isinstance(origin,(list,tuple)): origin=np.array(origin)
        grid=mulgrid(type='GENER',convention=convention,atmos_type=atmos_type)
        grid.empty()
        xverts=np.array([0.]+np.cumsum(xblocks).tolist())+origin[0]
        yverts=np.array([0.]+np.cumsum(yblocks).tolist())+origin[1]
        nxv=len(xverts)
        nxb,nyb=len(xblocks),len(yblocks)
        justfn=[rjust,ljust][justify=='l']
        casefn=[uppercase,lowercase][case=='l']
        # create nodes:
        num=1
        y=origin[1]
        for y in yverts:
            for x in xverts:
                name=grid.node_name_from_number(num,justfn,casefn)
                grid.add_node(node(name,np.array([x,y])))
                num+=1
        # create columns:
        num=1
        for j in xrange(nyb):
            for i in xrange(nxb):
                colname=grid.column_name_from_number(num,justfn,casefn)
                colverts=[j*nxv+i+1,(j+1)*nxv+i+1,(j+1)*nxv+i+2,j*nxv+i+2]
                nodenames=[grid.node_name_from_number(v,justfn,casefn) for v in colverts]
                colnodes=[grid.node[name] for name in nodenames]
                grid.add_column(column(colname,colnodes))
                num+=1
        # x-connections:
        for j in xrange(nyb):
            for i in xrange(nxb-1):
                num1,num2=j*nxb+i+1,j*nxb+i+2
                name1,name2=grid.column_name_from_number(num1,justfn,casefn),grid.column_name_from_number(num2,justfn,casefn)
                grid.add_connection(connection([grid.column[name1],grid.column[name2]]))
        # y-connections:
        for i in xrange(nxb):
            for j in xrange(nyb-1):
                num1,num2=j*nxb+i+1,(j+1)*nxb+i+1
                name1,name2=grid.column_name_from_number(num1,justfn,casefn),grid.column_name_from_number(num2,justfn,casefn)
                grid.add_connection(connection([grid.column[name1],grid.column[name2]]))
        # create layers:
        grid.add_layers(zblocks,origin[2],justify,case)
        grid.set_default_surface()
        grid.identify_neighbours()
        grid.setup_block_name_index()
        return grid

    def add_layers(self,thicknesses,top_elevation=0,justify='r',case='l'):
        """Adds layers of specified thicknesses and top elevation."""
        justfn=[rjust,ljust][justify=='l']
        casefn=[uppercase,lowercase][case=='l']
        num=0
        self.clear_layers()
        z=top_elevation
        surfacelayername=[' 0','atm','at'][self.convention]
        self.add_layer(layer(surfacelayername,z,z))
        for thickness in thicknesses:
            z-=thickness
            centre=z+0.5*thickness
            name=surfacelayername
            while name==surfacelayername: # make sure layer name is different from surface layer name
                num+=1
                name=self.layer_name_from_number(num,justfn,casefn)
            self.add_layer(layer(name,z,centre))
        self.identify_layer_tops()

    def from_gmsh(self,filename,layers,convention=0,atmos_type=2,top_elevation=0):
        """Returns a MULgraph grid constructed from a 2D gmsh grid and the specified layer structure."""
        grid=mulgrid(type='GENER',convention=convention,atmos_type=atmos_type)
        grid.empty()
        gmsh=open(filename,'rU')
        line=''
        while not '$Nodes' in line: line=gmsh.readline()
        num_nodes=int(gmsh.readline().strip())
        for i in xrange(num_nodes):
            items=gmsh.readline().strip().split(' ')
            name,x,y=items[0],float(items[1]),float(items[2])
            name=self.node_name_from_number(int(name))
            grid.add_node(node(name,np.array([x,y])))
        while not '$Elements' in line: line=gmsh.readline()
        num_elements=int(gmsh.readline().strip())
        for i in xrange(num_elements):
            items=gmsh.readline().strip().split(' ')
            element_type=int(items[1])
            if element_type in [2,3]: # triangle or quadrilateral
                name=items[0]
                name=self.column_name_from_number(int(name))
                ntags=int(items[2])
                colnodenumbers=items[3+ntags:]
                colnodenames=[[IntToLetters(int(nodeno)),nodeno][convention>0] for nodeno in colnodenumbers]
                colnodes=[grid.node[rjust(v,grid.colname_length)] for v in colnodenames]
                grid.add_column(column(name,colnodes))
        gmsh.close()
        for con in grid.missing_connections: grid.add_connection(con)
        grid.delete_orphans()
        grid.add_layers(layers,top_elevation)
        grid.set_default_surface()
        grid.identify_neighbours()
        grid.setup_block_name_index()
        return grid

    def translate(self,shift,wells=False):
        """Translates a grid by specified shift.  If wells is True, they
        will also be translated."""
        if isinstance(shift,(list,tuple)): shift=np.array(shift)
        for node in self.nodelist: node.pos+=shift[0:2]
        for col in self.columnlist:
            col.centre+=shift[0:2]
            if col.surface is not None: col.surface+=shift[2]
        for layer in self.layerlist: layer.translate(shift[2])
        if wells:
            for well in self.welllist:
                for pos in well.pos: pos+=shift

    def rotate(self,angle,centre=None,wells=False):
        """Rotates grid horizontally by specified angle (degrees clockwise).
        If centre is not specified, the centre of the grid is used.
        If wells is True, they will also be rotated."""
        if centre is not None:
            if isinstance(centre,(list,tuple)): centre=np.array(centre)
            c=centre
        else: c=self.centre
        R=linear_trans2().rotation(angle,c)
        for node in self.nodelist: node.pos=R(node.pos)
        for col in self.columnlist: col.centre=R(col.centre)
        if wells:
            for well in self.welllist:
                for pos in well.pos: pos[0:2]=R(pos[0:2])

    def get_missing_connections(self):
        """Returns a set of connections for columns that have shared faces but don't have a connection defined between them."""
        missing=set([])
        for node in self.nodelist:
            nodecols=list(node.column)
            for i,coli in enumerate(nodecols[0:-1]):
                for colj in nodecols[i+1:]:
                    if coli.is_against(colj) and not self.connects(coli,colj):
                        if coli.name<=colj.name: mincol,maxcol=coli,colj
                        else: mincol,maxcol=colj,coli
                        missing.add((mincol.name,maxcol.name))
        return set([connection([self.column[colname] for colname in m]) for m in missing])
    missing_connections=property(get_missing_connections)

    def get_extra_connections(self):
        """Returns a set of pairs of column names defined between columns that aren't against each other."""
        extra=set([])
        for con in self.connectionlist:
            if not con.column[0].is_against(con.column[1]): extra.add(tuple([col.name for col in con.column]))
        return extra
    extra_connections=property(get_extra_connections)

    def get_orphans(self):
        """Returns a set of 'orphaned' nodes, i.e. nodes that do not belong to any column."""
        return set([node for node in self.nodelist if len(node.column)==0])
    orphans=property(get_orphans)

    def delete_orphans(self):
        """Deletes any orphaned nodes."""
        for node in self.orphans: self.delete_node(node.name)

    def get_bad_columns(self):
        """Returns a set of columns that do not contain their own centres."""
        return set([col for col in self.columnlist if not col.contains_point(col.centre)])
    bad_columns=property(get_bad_columns)

    def get_bad_layers(self):
        """Returns a set of layers that do not contain their own centres."""
        return set([layer for layer in self.layerlist[1:] if not layer.bottom<=layer.centre<=layer.top])
    bad_layers=property(get_bad_layers)

    def check(self,fix=False,silent=False):
        """Checks a grid for errors, and optionally fixes them.  Errors checked for are:
        - missing connections
        - extra connections
        - orphaned nodes
        - columns and layers that do not contain their own centres.
        Returns True if no errors were found, and False otherwise.  If silent is True, there is no printout."""
        ok=True
        mc=self.missing_connections
        if len(mc)>0:
            ok=False
            if not silent: print 'Missing connections:',list(mc)
            if fix:
                for c in mc: self.add_connection(c)
                if not silent: print 'Missing connections fixed.'
        ec=self.extra_connections
        if len(ec)>0:
            ok=False
            if not silent: print 'Extra connections:',list(ec)
            if fix:
                for c in ec: self.delete_connection(c)
                if not silent: print 'Extra connections fixed.'
        orphans=self.orphans
        if len(orphans)>0:
            ok=False
            if not silent: print 'Orphaned nodes:',list(orphans)
            if fix:
                self.delete_orphans()
                if not silent: print 'Orphaned nodes deleted.'
        bc=self.bad_columns
        if len(bc)>0:
            ok=False
            if not silent: print 'Bad columns:',list(bc)
            if fix:
                for c in bc: c.centre=sum([n.pos for n in c.node])/c.num_nodes
                if not silent: print 'Columns fixed.'
        bl=self.bad_layers
        if len(bl)>0:
            ok=False
            if not silent: print 'Bad layers:',list(bl)
            if fix:
                for layer in bl:
                    layer.bottom,layer.top=min(layer.bottom,layer.top),max(layer.bottom,layer.top)
                    layer.centre=0.5*(layer.bottom+layer.top)
                if not silent: print 'Layers fixed.'
        if ok and not silent: print 'No problems found.'
        return ok

    def column_values_to_block(self,x):
        """Takes an array of values for each column and extends it into an array of values for each block."""
        blkval=np.zeros(self.num_blocks,float64)
        colindex=self.column_index
        for i,blk in enumerate(self.block_name_list):
            colname=self.column_name(blk)
            if colname in self.column:
                ci=colindex[colname]
                blkval[i]=x[ci]
        return blkval

    def column_containing_point(self,pos,columns=None,guess=None,bounds=None,qtree=None):
        """Returns column containing the specified horizontal position (or None if not found).  If the columns
        parameter is specified, search only within the given list of columns.  A starting guess of the column
        can also be optionally provided, in which case that column and (if necessary) its neighbours will be 
        searched first.  A bounding polygon (or rectangle)for searching within can also optionally be supplied-
        this can, for example, be specified as the boundary polygon of the grid.  A quadtree for searching
        the columns can also optionally be specified."""
        target=None
        if bounds is not None:
            if len(bounds)==2: inbounds=in_rectangle(pos,bounds)
            else: inbounds=in_polygon(pos,bounds)
        else: inbounds=True
        if inbounds:
            if columns is None: searchcols=self.columnlist
            else: searchcols=columns
            donecols=set([])
            if guess is not None: 
                if guess.contains_point(pos): return guess
                else: # search neighbours of guess, sorted by distance from pos:
                    donecols.add(guess)
                    from copy import copy
                    nbrcols=list(copy(guess.neighbour))
                    nearnbrcols=[col for col in nbrcols if col.near_point(pos) and col in searchcols]
                    sortindex=np.argsort([norm(col.centre-pos) for col in nearnbrcols])
                    for i in sortindex:
                        if nearnbrcols[i].contains_point(pos): return nearnbrcols[i]
                    donecols.update(set(nearnbrcols))
            # guess was no good- do full search on remaining columns:
            if qtree: return qtree.search(pos)
            else:
                nearcols=list(set([col for col in searchcols if col.near_point(pos)])-donecols)
                sortindex=np.argsort([norm(col.centre-pos) for col in nearcols])
                for i in sortindex:
                    if nearcols[i].contains_point(pos):
                        target=nearcols[i]
                        break
        return target

    def layer_containing_elevation(self,z):
        """Returns layer containing the specified vertical elevation (or None if not found)."""
        target=None
        for layer in self.layerlist[1:]:
            if layer.contains_elevation(z):
                target=layer
                break
        return target

    def column_mapping(self,geo):
        """Returns a dictionary mapping each column name in a geometry object geo to the name of the nearest column in self.
         If the SciPy library is available, a KDTree structure is used to speed searching."""
        if self.atmosphere_type==geo.atmosphere_type==0:
            mapping={geo.atmosphere_column_name:self.atmosphere_column_name}
        else: mapping={}
        try:
            from scipy.spatial import cKDTree
            kdtree=cKDTree([col.centre for col in self.columnlist])
            def closest_col(col):
                r,i=kdtree.query(col.centre)
                return self.columnlist[i]
        except ImportError: # if don't have SciPy installed:
            def closest_col(col):
                coldist=np.array([norm(selfcol.centre-col.centre) for selfcol in self.columnlist])
                return self.columnlist[np.argmin(coldist)]
        for col in geo.columnlist: mapping[col.name]=closest_col(col).name
        return mapping

    def layer_mapping(self,geo):
        """Returns a dictionary mapping each layer name in a geometry object geo to the name of the nearest layer in self."""
        mapping={geo.layerlist[0].name: self.layerlist[0].name}  # surface mapped to surface
        for layer in geo.layerlist[1:]:
            laydist=np.array([abs(selflay.centre-layer.centre) for selflay in self.layerlist[1:]])
            closest=self.layerlist[1+np.argmin(laydist)]  # (1 added for surface layer, omitted from search)
            mapping[layer.name]=closest.name
        return mapping
    
    def block_mapping(self,geo,column_mapping=False):
        """Returns a dictionary mapping each block name in a geometry object geo to the name of the nearest block in self.
        Columns are given priority over layers, i.e. first the nearest column is found, then the nearest layer for blocks
        in that column.  The associated column mapping can also optionally be returned."""
        mapping={}
        col_mapping=self.column_mapping(geo)
        layer_mapping=self.layer_mapping(geo)
        for dest in geo.block_name_list:
            destcol,destlayer=geo.column_name(dest),geo.layer_name(dest)
            sourcecol,sourcelayer=col_mapping[destcol],layer_mapping[destlayer]
            if destlayer==geo.layerlist[0].name:
                sourcelayer=self.layerlist[0].name # atmosphere layer
                if self.atmosphere_type==0: sourcecol=self.atmosphere_column_name
            else:
                # if source block is above surface in column, use first layer below surface instead:
                if self.column[sourcecol].surface<=self.layer[sourcelayer].bottom:
                    sourcelayer=self.column_surface_layer(self.column[sourcecol]).name
            mapping[dest]=self.block_name(sourcelayer,sourcecol)
        if column_mapping: return (mapping,col_mapping)
        else: return mapping

    def block_name_containing_point(self,pos,qtree=None):
        """Returns name of grid block containing 3D point (or None if the point is outside the grid)."""
        blkname=None
        col=self.column_containing_point(pos[0:2],qtree=qtree)
        if col:
            layer=self.layer_containing_elevation(pos[2])
            if layer and (col.surface>layer.bottom): blkname=self.block_name(layer.name,col.name)
        return blkname

    def block_contains_point(self,blockname,pos):
        """Returns True if the block with specified name contains the specified 3D point."""
        result=False
        colname=self.column_name(blockname)
        if colname in self.column:
            col=self.column[colname]
            layname=self.layer_name(blockname)
            if layname in self.layer:
                lay=self.layer[layname]
                if col.surface>lay.bottom:
                    if lay.contains_elevation(pos[2]):
                        result=col.contains_point(pos[0:2])
        return result

    def column_track(self,line):
        """Returns a list of tuples of (column,entrypoint,exitpoint) representing the horizontal track traversed by the
        specified line through the grid.  Line is a tuple of two 2D arrays.  The resulting list is ordered by distance
        from the start of the line."""

        def furthest_intersection(poly,line):
            """Returns furthest intersection point between line and poly."""
            pts,inds = line_polygon_intersections(poly, line, bound_line=(True,False), indices=True)
            if pts:
                d = np.array([np.linalg.norm(intpt-line[0]) for intpt in pts])
                i = np.argmax(d)
                return pts[i],inds[i]
            else: return None,None

        def find_track_start(line):
            """Finds starting point for track- an arbitrary point on the line that is inside
            the grid.  If the start point of the line is inside the grid, that is used;
            otherwise, a recursive bisection technique is used to find a point."""
            col,start_type = None,None
            for endpt,name in zip(line,['start','end']):
                pos,col,start_type= endpt,self.column_containing_point(endpt),name
                if col: break
            if not col: # line ends are both outside the grid:
                start_type = 'mid'
                max_levels = 7

                def find_start(line,level=0):
                    midpt = 0.5*(line[0] + line[1])
                    col = self.column_containing_point(midpt)
                    if col: return midpt,col
                    else:
                        if level <= max_levels:
                            line0,line1 = [line[0],midpt],[midpt,line[1]]
                            pos,col = find_start(line0,level+1)
                            if col: return pos,col
                            else:
                                pos,col = find_start(line1,level+1)
                                if col: return pos,col
                                else: return None,None
                        else: return None,None

                pos,col = find_start(line)
            return pos,col,start_type

        def next_corner_column(col,pos,more,cols):
            """If the line has hit a node, determine a new column containing that node,
            not already visited."""
            node_tol = 1.e-12
            nextcol = None
            nearnodes = [n for n in col.node if np.linalg.norm(n.pos - pos) < node_tol]
            if nearnodes: # hit a node
                nearnode = nearnodes[0]
                nearcols = nearnode.column - cols
                if nearcols: nextcol = nearcols.pop()
                else: more = False
            return nextcol,more

        def next_neighbour_column(col,more,cols):
            """Determine a new neighbour column not already visited."""
            nbrs = col.neighbour - cols
            if nbrs: return nbrs.pop(),more
            else: return None, False

        def find_track_segment(linesegment,pos,col):
            """Finds track segment starting from the specified position and column."""
            track = []
            cols, more, inpos, colnbr = set(), True, pos, col.neighbourlist
            lined=np.linalg.norm(linesegment[1] - linesegment[0])
            while more:
                cols.add(col)
                outpos,ind = furthest_intersection(col.polygon,linesegment)
                d = np.linalg.norm(outpos - linesegment[0])
                if d >= lined: # gone past end of line
                    outpos = linesegment[1]
                    more = False
                if np.linalg.norm(outpos - inpos) > 0.: track.append(tuple([col,inpos,outpos]))
                if more: # find next column
                    inpos = outpos
                    nextcol = colnbr[ind]
                    if nextcol:
                        if nextcol in cols:
                            nextcol,more = next_corner_column(col,outpos,more,cols)
                            if nextcol is None: nextcol,more = next_neighbour_column(col,more,cols)
                    else: nextcol,more = next_corner_column(col,outpos,more,cols)
                    col = nextcol
                    if col: colnbr = col.neighbourlist
                    else: more = False
            return track

        def reverse_track(track): return [tuple([tk[0],tk[2],tk[1]]) for tk in track][::-1]

        pos,col,start_type = find_track_start(line)
        if pos is not None and col:
            if start_type=='start':
                track = find_track_segment(line,pos,col)
            elif start_type=='end':
                track = find_track_segment(line[::-1],pos,col)
                track = reverse_track(track)
            else:
                track1 = find_track_segment([pos,line[0]],pos,col)
                track2 = find_track_segment([pos,line[1]],pos,col)
                # remove arbitrary starting point from middle of track, and join:
                midtk = tuple([track1[0][0], track1[0][2], track2[0][2]])
                track = reverse_track(track1)[:-1] + [midtk] +track2[1:]
            return track
        else: return []

    def layer_plot_wells(self, plt, ax, layer, wells, well_names, hide_wells_outside, wellcolour, welllinewidth, wellname_bottom):
        """Draws wells on a layer plot, given the plot and axes.  For documentation of the parameters, see layer_plot()."""
        if wells is True: wells = self.welllist
        elif wells is False or wells is None: wells = []
        elif isinstance(wells, list):
            if isinstance(wells[0], str): wells = [self.well[name] for name in wells]
        if well_names is True: well_names = wells
        elif well_names is None or well_names is False: well_names = []
        elif isinstance(well_names, list):
            if isinstance(well_names[0], str): well_names = [self.well[name] for name in well_names]
        for well in wells:
            if layer is None: hitlayer, show_well = False, True # surface plot
            else:
                toppos = well.elevation_pos(layer.top)
                bottompos = well.elevation_pos(layer.bottom)
                hitlayer = toppos is not None
                show_well = hitlayer or not hide_wells_outside
            if show_well:
                plt.plot(well.head[0], well.head[1], 'o', color = wellcolour)
                wpos = [well.pos_coordinate(i) for i in xrange(3)]
                if hitlayer:
                    above = np.where(wpos[2] > toppos[2])
                    abovepos = [list(wpos[i][above])+[toppos[i]] for i in xrange(2)]
                    if bottompos is not None: # well passes through layer
                        inside = np.where((toppos[2] >= wpos[2]) & (wpos[2] >= bottompos[2]))
                        insidepos = [[toppos[i]] + list(wpos[i][inside]) + [bottompos[i]] for i in xrange(2)]
                        below = np.where(wpos[2] < bottompos[2])
                        belowpos = [[bottompos[i]] + list(wpos[i][below]) for i in xrange(2)]
                    else: # well stops in layer
                        inside = np.where(toppos[2] >= wpos[2])
                        insidepos = [[toppos[i]] + list(wpos[i][inside]) for i in xrange(2)]
                        belowpos =  np.array([])
                    if abovepos: plt.plot(abovepos[0], abovepos[1], ':', color = wellcolour, linewidth = welllinewidth)
                    if insidepos: plt.plot(insidepos[0], insidepos[1], '-', color = wellcolour, linewidth = welllinewidth)
                    if belowpos: plt.plot(belowpos[0], belowpos[1], ':', color = wellcolour, linewidth = welllinewidth)
                else: 
                    if layer is None: welllinestyle = '-'
                    else: welllinestyle =':'
                    plt.plot(wpos[0], wpos[1], welllinestyle, color = wellcolour, linewidth = welllinewidth)
                if well in well_names:
                    if wellname_bottom: namepos = well.bottom
                    else: namepos = well.head
                    ax.text(namepos[0], namepos[1], well.name, clip_on = True, horizontalalignment = 'center')

    def setup_rocktype_plot(self, grid, vals, colourmap, allrocks, rockgroup):
        """Sets up plotted values and colourbar parameters for rock types on layer or slice plots."""
        from matplotlib import cm
        if colourmap is None: colourmap = 'jet'
        if allrocks:
            num_shown_rocks = grid.num_rocktypes
            rocknames = [rt.name for rt in grid.rocktypelist]
        else:
            shown_rocks = list(set(vals))
            shown_rocks.sort()
            num_shown_rocks = len(shown_rocks)
            rockmap = dict(zip(shown_rocks, range(num_shown_rocks)))
            vals = [rockmap[val] for val in vals]
            rocknames = [grid.rocktypelist[irock].name for irock in shown_rocks]
        if rockgroup:
            if isinstance(rockgroup,str): rockgroup = [i for i,c in enumerate(rockgroup) if c<>'*']
            def namegroup(name): return ''.join([c if i in rockgroup else '*' for i,c in enumerate(name)])
            valgroup = dict([(i,namegroup(name)) for i,name in enumerate(rocknames)])
            rocknames = list(set(valgroup.values()))
            rocknames.sort()
            num_shown_rocks = len(rocknames)
            rockmap = dict(zip(rocknames, range(num_shown_rocks)))
            vals = [rockmap[valgroup[val]] for val in vals]
        colourmap = cm.get_cmap(colourmap, num_shown_rocks)
        colourbar_limits = (0, num_shown_rocks)
        return vals, rocknames, colourmap, colourbar_limits

    def layer_plot(self, layer=0, variable=None, variable_name=None, unit=None, column_names=None, node_names=None, column_centres=None,
                   nodes=None, colourmap=None, linewidth=0.2, linecolour='black', aspect='equal', plt=None, subplot=111, title=None,
                   xlabel='x (m)', ylabel='y (m)', contours=False, contour_label_format='%3.0f', contour_grid_divisions=(100,100),
                   connections=None, colourbar_limits=None, plot_limits=None, wells = None, well_names = True,
                   hide_wells_outside = False, wellcolour = 'blue', welllinewidth = 1.0, wellname_bottom = True,
                   rocktypes = None, allrocks = False, rockgroup = None):
        """Produces a layer plot of a Mulgraph grid, shaded by the specified variable (an array of values for each block).
        A unit string can be specified for annotation.  Column names, node names, column centres and nodes can be optionally
        superimposed, and the colour map, linewidth, aspect ratio, colour-bar limits and plot limits specified.
        If no variable is specified, only the grid is drawn, without shading. If an elevation (float) is given instead
        of a layer name, the layer containing that elevation is plotted.  If layer is set to None, then the ground surface
        is plotted (i.e. the surface layer for each column)."""
        import matplotlib
        if plt is None: 
            import matplotlib.pyplot as plt
            loneplot = True
        else: loneplot = False
        matplotlib.rcParams.update({'mathtext.default': 'regular','figure.figsize':(12,9)})
        ax = plt.subplot(subplot,aspect = aspect)
        if isinstance(layer,(float,int)):
            layer_elev = layer
            layer = self.layer_containing_elevation(float(layer))
            if layer: default_title = 'layer '+layer.name+' (elevation '+("%4.0f"%float(layer_elev)).strip()+' m)'
            else: raise Exception("Layer elevation out of range in layer_plot()")
        elif layer is None: default_title = 'surface layer'
        elif layer in self.layerlist: default_title = 'layer '+layer.name
        elif layer in self.layer:
            layer = self.layer[layer]
            default_title = 'layer '+layer.name
        else: raise Exception("Unknown layer in layer_plot()")
        if variable is not None:
            if len(variable)==self.num_columns: variable = self.column_values_to_block(variable)
        if variable_name: varname = variable_name
        else: varname = 'Value'
        if column_names:
            if not isinstance(column_names,list): column_names = self.column.keys()
        else: column_names = []
        if node_names:
            if not isinstance(node_names,list): node_names = self.node.keys()
        else: node_names = []
        if column_centres:
            if not isinstance(column_centres,list): column_centres = self.column.keys()
        else: column_centres = []
        if nodes:
            if not isinstance(nodes,list): nodes = self.node.keys()
        else: nodes = []
        verts,vals = [],[]
        if not isinstance(contours,bool): contours = list(contours)
        if contours<>False: xc,yc = [],[]
        if connections is not None:
            c = np.abs(self.connection_angle_cosine)
            ithreshold = np.where(c>connections)[0]
            from matplotlib.colors import colorConverter
            for i in ithreshold:
                colc = [col.centre for col in self.connectionlist[i].column]
                plt.plot([p[0] for p in colc],[p[1] for p in colc],color = colorConverter.to_rgb(str(1.-c[i])))
        if rocktypes: variable, varname = rocktypes.rocktype_indices, 'Rock type'
        for col in self.columnlist:
            if layer is None: layername = self.column_surface_layer(col).name
            else: layername = layer.name
            blkname = self.block_name(layername,col.name)
            if blkname in self.block_name_list:
                if contours<>False:
                    xc.append(col.centre[0])
                    yc.append(col.centre[1])
                if variable is not None: val = variable[self.block_name_index[blkname]]
                else: val = 0
                vals.append(val)
                verts.append(tuple([tuple([p for p in n.pos]) for n in col.node]))
                if col.name in column_names:
                    ax.text(col.centre[0],col.centre[1],col.name,clip_on = True,horizontalalignment = 'center')
                if col.name in column_centres:
                    ax.text(col.centre[0],col.centre[1],'+',color = 'red',clip_on = True,
                            horizontalalignment = 'center',verticalalignment = 'center')
        for node in [self.node[name] for name in node_names]:
                ax.text(node.pos[0],node.pos[1],node.name,clip_on = True,horizontalalignment = 'center')
        for node in [self.node[name] for name in nodes]:
                ax.text(node.pos[0],node.pos[1],'+',color = 'red',clip_on = True,
                        horizontalalignment = 'center',verticalalignment = 'center')
        import matplotlib.collections as collections
        if variable is not None: facecolors = None
        else: facecolors = []
        if rocktypes: vals, rocknames, colourmap, colourbar_limits = \
                self.setup_rocktype_plot(rocktypes, vals, colourmap, allrocks, rockgroup)
        col = collections.PolyCollection(verts,cmap = colourmap,linewidth = linewidth,facecolors = facecolors,edgecolors = linecolour)
        if variable is not None: col.set_array(np.array(vals))
        if colourbar_limits is not None: col.norm.vmin,col.norm.vmax = tuple(colourbar_limits)
        ax.add_collection(col)
        if plot_limits is not None:
            plt.xlim(plot_limits[0])
            plt.ylim(plot_limits[1])
        else: ax.autoscale_view()
        if contours is not False:
            from matplotlib.mlab import griddata
            xc,yc = np.array(xc),np.array(yc)
            valc = np.array(vals)
            bds = self.bounds
            xgrid = np.linspace(bds[0][0],bds[1][0],contour_grid_divisions[0])
            ygrid = np.linspace(bds[0][1],bds[1][1],contour_grid_divisions[1])
            valgrid = griddata(xc,yc,valc,xgrid,ygrid)
            if isinstance(contours,list): cvals = contours
            else: cvals = False
            CS = plt.contour(xgrid,ygrid,valgrid,cvals,colors = 'k')
            if contour_label_format is not None: plt.clabel(CS, inline = 1,fmt = contour_label_format)
        plt.xlabel(xlabel)
        plt.ylabel(ylabel)
        scalelabel = varname
        if unit: scalelabel += ' ('+unit+')'
        if variable is not None:
            cbar = plt.colorbar(col)
            cbar.set_label(scalelabel)
            if rocktypes:
                cbar.set_ticks([i+0.5 for i in range(len(rocknames))])
                cbar.set_ticklabels(rocknames)
                cbar.ax.invert_yaxis() # to get in same top-down order as in the data file
            default_title = varname+' in '+default_title
        self.layer_plot_wells(plt, ax, layer, wells, well_names, hide_wells_outside, wellcolour, welllinewidth, wellname_bottom)
        if title is None: title = default_title
        plt.title(title)
        if loneplot: plt.show()

    def slice_plot_wells(self, plt, ax, linespec, line, wells, well_names, hide_wells_outside,
                         wellcolour, welllinewidth, wellname_bottom):
        """Draws wells on a layer plot, given the plot and axes.  For documentation of the parameters, see slice_plot()."""
        if wells is True: wells = self.welllist
        elif wells is False or wells is None: wells = []
        elif isinstance(wells, list):
            if isinstance(wells[0], str): wells = [self.well[name] for name in wells]
        if well_names is True: well_names = wells
        elif well_names is None or well_names is False: well_names = []
        elif isinstance(well_names, list):
            if isinstance(well_names[0], str): well_names = [self.well[name] for name in well_names]
        if len(wells) > 0:
            if hide_wells_outside is False:
                def show_well(well): return True
            elif isinstance(hide_wells_outside, (float,int)):
                def show_well(well):
                    hpos = [pos[:2] for pos in well.pos]
                    return polyline_line_distance(hpos, line) <= hide_wells_outside
            else: raise Exception('slice_plot_wells() error: unrecognised value for parameter hide_wells_outside')
            def slice_project(pos):
                """Returns 2-D projection of a 3-D point onto the slice plane"""
                hppos = line_projection(pos[:2], line)
                return np.array([np.linalg.norm(hppos - line[0]), pos[2]])
            def slice_translate(pos):
                if linespec == 'x': pos += np.array([line[0][0], 0.])
                elif linespec == 'y': pos += np.array([line[0][1], 0.])
                return pos
            for well in wells:
                if show_well(well):
                    pwellhead = slice_translate(slice_project(well.head))
                    plt.plot(pwellhead[0], pwellhead[1], 'o', color = wellcolour)
                    if hide_wells_outside is False:
                        wpos = slice_translate(np.array([slice_project(pos) for pos in well.pos]))
                        plt.plot(wpos[:,0], wpos[:,1], '-', color = wellcolour, linewidth = welllinewidth)
                    else: # draw well sections outside as dotted lines
                        wellsections = {True: [], False: []}
                        top = well.head
                        dtop = point_line_distance(top[:2],line)
                        topinside = dtop <= hide_wells_outside
                        wellsections[topinside].append([top])
                        for bot in well.pos[1:]:
                            dbot = point_line_distance(bot[:2],line)
                            botinside = dbot <= hide_wells_outside
                            if botinside == topinside: wellsections[topinside][-1].append(bot)
                            else:
                                try: xi = (hide_wells_outside - dtop)/(dbot - dtop)
                                except ZeroDivisionError: xi = 1.0
                                cross = (1.-xi)*top + xi*bot
                                wellsections[topinside][-1].append(cross)
                                wellsections[botinside].append([cross])
                            top,dtop,topinside = bot,dbot,botinside
                        linetype = {True:'-', False:':'}
                        for inside,sections in wellsections.iteritems():
                            for section in sections:
                                wpos = slice_translate(np.array([slice_project(pos) for pos in section]))
                                plt.plot(wpos[:,0], wpos[:,1], linetype[inside], color = wellcolour,
                                         linewidth = welllinewidth)
                    if well in well_names:
                        if wellname_bottom: namepos, namealign = well.bottom, 'top'
                        else: namepos, namealign = well.head, 'bottom'
                        nameposp = slice_translate(slice_project(namepos))
                        ax.text(nameposp[0], nameposp[1], well.name, clip_on = True,
                                horizontalalignment = 'center', verticalalignment = namealign)

    def slice_plot(self, line=None, variable=None, variable_name=None, unit=None, block_names=None, colourmap=None, linewidth=0.2,
                   linecolour='black', aspect='auto', plt=None, subplot=111, title=None, xlabel=None, ylabel='elevation (m)',
                   contours=False, contour_label_format='%3.0f', contour_grid_divisions=(100,100), colourbar_limits=None,
                   plot_limits=None, column_axis = False, layer_axis = False, wells = None, well_names = True,
                   hide_wells_outside = False, wellcolour = 'blue', welllinewidth = 1.0, wellname_bottom = False,
                   rocktypes = None, allrocks = False, rockgroup = None):
        """Produces a vertical slice plot of a Mulgraph grid, shaded by the specified variable (an array of values for each block).
       A unit string can be specified for annotation.  Block names can be optionally superimposed, and the colour 
       map, linewidth, aspect ratio, colour-bar limits and plot limits specified.
       If no variable is specified, only the grid is drawn, without shading.  If no line is specified, a slice
       through the grid bounds is made (bottom left to top right).
       If a string 'x' or 'y' is passed in instead of a line, a plot is made through the centre of the grid along
       the x- or y-axes, and the coordinate along the slice represents the actual x- or y- coordinate.  If a northing
       (float, in degrees) is passed instead of a line, a plot is made through the centre along the specified northing direction."""
        if line is None:
            l=self.bounds
            default_title='vertical slice across grid bounds'
        elif isinstance(line,str):
            axislines={'x':[np.array([self.bounds[0][0],self.centre[1]]),np.array([self.bounds[1][0],self.centre[1]])],
                       'y':[np.array([self.centre[0],self.bounds[0][1]]),np.array([self.centre[0],self.bounds[1][1]])]}
            if line in axislines:
                l=axislines[line]
                default_title='vertical slice along '+line+' axis'
            else:
                l=self.bounds
                default_title='vertical slice across grid bounds'
        elif isinstance(line,(float,int)):
            r=0.5*norm(self.bounds[1]-self.bounds[0])
            from math import radians,cos,sin
            theta=radians(line)
            d=r*np.array([sin(theta),cos(theta)])
            l=[self.centre-d,self.centre+d]
            default_title='vertical slice '+("%3.0f"%float(line)).strip()+'$^\circ$N'
        else:
            l=line
            default_title='vertical slice from ('+("%7.0f"%l[0][0]).strip()+','+("%7.0f"%l[0][1]).strip()+') to ('+("%7.0f"%l[1][0]).strip()+','+("%7.0f"%l[1][1]).strip()+')'
        if norm(l[1]-l[0])>0.0:
            import matplotlib
            if plt is None:
                import matplotlib.pyplot as plt
                loneplot=True
            else: loneplot=False
            matplotlib.rcParams.update({'mathtext.default': 'regular','figure.figsize':(12,9)})
            ax = plt.subplot(subplot,aspect=aspect)
            if variable is not None:
                if len(variable)==self.num_columns: variable=self.column_values_to_block(variable)
            if variable_name: varname=variable_name
            else: varname='Value'
            if rocktypes: variable, varname = rocktypes.rocktype_indices, 'Rock type'
            if block_names:
                if not isinstance(block_names,list): block_names=self.block_name_list
            else: block_names=[]
            track=self.column_track(l)
            if track:
                if xlabel is None:
                    if line=='x': xlabel='x (m)'
                    elif line=='y': xlabel='y (m)'
                    else: xlabel='distance (m)'
                ax.set_xlabel(xlabel)
                if column_axis: colnames, colcentres = [],[]
                verts,vals=[],[]
                if not isinstance(contours,bool): contours=list(contours)
                if contours<>False: xc,yc=[],[]
                for trackitem in track:
                    col,points=trackitem[0],trackitem[1:]
                    inpoint=points[0]
                    if len(points)>1: outpoint=points[1]
                    else: outpoint=inpoint
                    if line=='x': din,dout=inpoint[0],outpoint[0]
                    elif line=='y': din,dout=inpoint[1],outpoint[1]
                    else: din,dout=norm(inpoint-l[0]),norm(outpoint-l[0])
                    dcol = 0.5*(din+dout)
                    if column_axis: colnames.append(col.name); colcentres.append(dcol)
                    for lay in self.layerlist[1:]:
                        if col.surface>lay.bottom:
                            blkname=self.block_name(lay.name,col.name)
                            if variable is not None: val=variable[self.block_name_index[blkname]]
                            else: val=0
                            vals.append(val)
                            top=self.block_surface(lay,col)
                            verts.append(((din,lay.bottom),(din,top),(dout,top),(dout,lay.bottom)))
                            if blkname in block_names:
                                ax.text(dcol,lay.centre,blkname,clip_on=True,horizontalalignment='center')
                            if contours<>False:
                                xc.append(dcol); yc.append(lay.centre)
                import matplotlib.collections as collections
                if variable is not None: facecolors=None
                else: facecolors=[]
                if rocktypes: vals, rocknames, colourmap, colourbar_limits = \
                        self.setup_rocktype_plot(rocktypes, vals, colourmap, allrocks, rockgroup)
                col=collections.PolyCollection(verts,cmap=colourmap,linewidth=linewidth,facecolors=facecolors,edgecolors=linecolour)
                if variable is not None: col.set_array(np.array(vals))
                if colourbar_limits is not None: col.norm.vmin,col.norm.vmax=tuple(colourbar_limits)
                ax.add_collection(col)
                if plot_limits is not None:
                    ax.set_xlim(plot_limits[0]); ax.set_ylim(plot_limits[1])
                else: ax.autoscale_view()
                if contours<>False:
                    from matplotlib.mlab import griddata
                    xc,yc=np.array(xc),np.array(yc)
                    valc=np.array(vals)
                    bds=((np.min(xc),np.min(yc)),(np.max(xc),np.max(yc)))
                    xgrid=np.linspace(bds[0][0],bds[1][0],contour_grid_divisions[0])
                    ygrid=np.linspace(bds[0][1],bds[1][1],contour_grid_divisions[1])
                    valgrid=griddata(xc,yc,valc,xgrid,ygrid)
                    if isinstance(contours,list): cvals=contours
                    else: cvals=False
                    CS=plt.contour(xgrid,ygrid,valgrid,cvals,colors='k')
                    if contour_label_format is not None: plt.clabel(CS, inline=1,fmt=contour_label_format)
                ax.set_ylabel(ylabel)
                scalelabel=varname
                if unit: scalelabel+=' ('+unit+')'
                if variable is not None:
                    cbar=plt.colorbar(col)
                    cbar.set_label(scalelabel)
                    if rocktypes:
                        cbar.set_ticks([i+0.5 for i in range(len(rocknames))])
                        cbar.set_ticklabels(rocknames)
                        cbar.ax.invert_yaxis() # to get in same top-down order as in the data file
                    default_title=varname+' in '+default_title
                if column_axis:
                    ax.set_xticks(colcentres)
                    ax.set_xticklabels(colnames)
                    ax.set_xlabel('column')
                if layer_axis:
                    ax.set_yticks([lay.centre for lay in self.layerlist])
                    ax.set_yticklabels([lay.name for lay in self.layerlist])
                    ax.set_ylabel('layer')
                self.slice_plot_wells(plt, ax, line, l, wells, well_names, hide_wells_outside, wellcolour, welllinewidth, wellname_bottom)
                if title is None: title=default_title
                plt.title(title)
                if loneplot: plt.show()
            else: print 'Slice',str(line),'does not intersect the grid.'

    def line_values(self,start,end,variable,divisions=100,coordinate=False,qtree=None):
        """Gets values of variable along specified line through geometry.  Returns two arrays for
        distance along line (or specified coordinate) and value at each position."""
        if isinstance(start,(list,tuple)): start=np.array(start)
        if isinstance(end,(list,tuple)): end=np.array(end)
        x,y=[],[]
        line_length=norm(end-start)
        if line_length>0.0:
            for i in xrange(divisions+1):
                xi=float(i)/divisions
                pos=(1.-xi)*start+xi*end
                dist=xi*line_length
                blkname=self.block_name_containing_point(pos,qtree=qtree)
                if blkname:
                    if coordinate != None: x.append(pos[coordinate])
                    else: x.append(dist)
                    y.append(variable[self.block_name_index[blkname]])
        return np.array(x),np.array(y)

    def polyline_values(self,polyline,variable,divisions=100,coordinate=False,qtree=None):
        """Gets values of a variable along a specified polyline, returning two arrays for distance along the polyline and value."""
        x,y=[],[]
        for i in xrange(len(polyline)-1):
            start,end=polyline[i],polyline[i+1]
            xi,yi=self.line_values(start,end,variable,divisions,coordinate,qtree=qtree)
            if i>0:
                xi=xi[1:]; yi=yi[1:]
            if not coordinate:
                if len(x)>0: xi+=x[-1]  # add end distance from last segment
            x+=list(xi)
            y+=list(yi)
        return np.array(x),np.array(y)

    def well_values(self,well_name,variable,divisions=1,elevation=False,deviations=False,qtree=None,extend=False):
        """Gets values of a variable down a specified well, returning distance down the well 
        (or elevation) and value.  Vertical coordinates can be taken from the nodes of the
        well deviations, or from the grid geometry layer centres (if deviations is False).
        If extend is True, the well trace is extended to the bottom of the model."""
        if elevation: coordinate=2  # return coordinate 2 (i.e. z)
        else: coordinate=False
        if well_name in self.well: 
            well=self.well[well_name]
            if deviations:
                from copy import copy
                polyline=copy(well.pos)
                grid_bottom=self.layerlist[-1].bottom
                if extend and well.bottom[2]>grid_bottom: polyline.append(well.elevation_pos(grid_bottom,extend=True))
            else:
                polyline=[]
                for layer in self.layerlist:
                    p=well.elevation_pos(layer.centre,extend=extend)
                    if p is not None: polyline.append(p)
            return self.polyline_values(polyline,variable,divisions,coordinate,qtree=qtree)
        else: return None

    def column_values(self, col, variable, depth = False):
        """Gets values of a variable down a specified column in the grid, returning elevation
        (or depth) and value."""
        if isinstance(col,str):
            if col in self.column: col = self.column[col]
            else: return None
        itop = self.column_surface_layer_index(col)
        # atmosphere block:
        if self.atmosphere_type == 0: blks = [self.block_name(self.layerlist[0].name,self.atmosphere_column_name)]
        elif self.atmosphere_type ==1: blks = [self.block_name(self.layerlist[0].name,col.name)]
        else: blks = []
        # indices of subsurface blocks:
        lays = self.layerlist[itop:]
        blks += [self.block_name(lay.name, col.name) for lay in lays]
        blkindex = np.array([self.block_name_index[blk] for blk in blks])
        val = variable[blkindex]
        z = np.array([self.layer[self.layer_name(blk)].centre for blk in blks])
        if depth: return self.layer[self.layer_name(blks[0])].top - z, val
        else: return z,val
                    
    def line_plot(self,start=None,end=None,variable=None,variable_name=None,unit=None,divisions=100,plt=None,subplot=111,title='',xlabel='distance (m)'):
        """Produces a line plot of the specified variable through a Mulgraph grid."""
        if (start is None) or (end is None):
            [start,end]=self.bounds
            default_title='line plot across grid bounds'
        else:
            if isinstance(start,(list,tuple)): start=np.array(start)
            if isinstance(end,(list,tuple)): end=np.array(end)
            default_title='line plot from ('+("%7.0f"%start[0]).strip()+','+("%7.0f"%start[1]).strip()+','+("%7.0f"%start[2]).strip()+') to ('+("%7.0f"%end[0]).strip()+','+("%7.0f"%end[1]).strip()+','+("%7.0f"%end[2]).strip()+')'
        x,y=self.line_values(start,end,variable,divisions)
        import matplotlib
        if plt is None:
            import matplotlib.pyplot as plt
            loneplot=True
        else: loneplot=False
        matplotlib.rcParams.update({'mathtext.default': 'regular','figure.figsize':(12,9)})
        plt.subplot(subplot)
        if variable is not None:
            if len(variable)==self.num_columns: variable=self.column_values_to_block(variable)
        if variable_name: varname=variable_name
        else: varname='Value'
        plt.plot(x,y)
        plt.xlabel(xlabel)
        ylabel=varname
        if unit: ylabel+=' ('+unit+')'
        plt.ylabel(ylabel)
        default_title+=' of '+varname
        if title is None: title=default_title
        plt.title(title)
        if loneplot: plt.show()

    def optimize(self,nodenames=None,connection_angle_weight=1.0,column_aspect_weight=0.0,column_skewness_weight=0.0,pest=False):
        """Adjusts positions of specified nodes to optimize grid.  If nodenames list is not specified,
        all node positions are optimized.  Grid quality can be defined as a combination of connection
        angle cosine, column aspect ratio and column skewness.  Increasing the weight for any of these
        increases its importance in the evaluation of grid quality.
        Note that an error will result if the connection angle weight and either of the other weights is set to zero- in
        this case there are not enough constraints to fit the parameters.
        If pest is set to True, the PEST parameter estimation software is used to perform the optimization."""
        if nodenames is None: nodenames=self.node.keys()
        # identify which columns are affected:
        colnames=[col.name for col in self.columnlist if (set(nodenames) & set([node.name for node in col.node]))]
        for colname in colnames:
            if self.column[colname].centre_specified: self.column[colname].centre_specified=0
        if connection_angle_weight>0.0: # identify which connections are affected:
            cons=[con for con in self.connectionlist if (set(col.name for col in con.column) & set(colnames))]
        if pest:
            gridfilename='gpestmesh.dat'
            self.write(gridfilename)
            obsgroups=['angle','aspect','skew']
            obsweight={}
            nobs=0
            if connection_angle_weight>0.0:
                obsweight['angle']=connection_angle_weight
                nobs+=len(cons)
            if column_aspect_weight>0.0:
                obsweight['aspect']=column_aspect_weight
                nobs+=len(colnames)
            if column_skewness_weight>0.0:
                obsweight['skew']=column_skewness_weight
                nobs+=len(colnames)
            def write_pest_control_file():
                pst=open('pestmesh.pst','w')
                pst.write('\n'.join([
                            'pcf','* control data','restart estimation',
                            str(2*len(nodenames))+' '+str(nobs)+' 1 0 '+str(len(obsweight)),
                            '    1     1 single point   1   0   0',
                            '5.0   2.0   0.3  0.03    10',
                            '3.0   3.0 0.001  0',
                            '0.1',
                            '30  0.01     3     3  0.01     3',
                            '1     1     1',
                            '* parameter groups',
                            'pos           absolute 0.01  0.0  switch  2.0 parabolic',
                            '* parameter data\n']))
                for name in nodenames:
                    parname='node_'+name.strip()+'_'
                    for i in xrange(2):
                        pst.write(parname+str(i)+' none relative '+'%12.3f'%self.node[name].pos[i]+' '+'%12.3f'%self.bounds[0][i]+
                                  ' '+'%12.3f'%self.bounds[1][i]+' pos 1.0 0.0 1\n')
                pst.write('* observation groups\n')
                for group in obsweight: pst.write(group+'\n')
                pst.write('* observation data\n')
                for group in obsgroups:
                    if group in obsweight:
                        if group=='angle':
                            n=len(cons)
                            target=0.0
                        else:
                            n=len(colnames)
                            target=1.0
                        for i in xrange(n): pst.write(group+str(i)+' %5.2f'%target+' %5.2f'%obsweight[group]+' '+group+'\n')
                pst.write('\n'.join([
                            '* model command line','python pestmesh_model.py',
                            '* model input/output','pestmesh.tpl  pestmesh.in',
                            'pestmesh.ins  pestmesh.out','* prior information\n']))
                pst.close()
            def write_pest_model_file():
                mod=open('pestmesh_model.py','w')
                mod.write('\n'.join([
                        "from mulgrids import *",
                        "geo=mulgrid('"+gridfilename.strip()+"')",
                        "nodenames=[node.replace('\\n','') for node in open('pestmesh_nodes.txt').readlines()]",
                        "dat=open('pestmesh.in').readlines()",
                        "nnodes=len(dat)/2",
                        "for i in xrange(nnodes):",
                        "    x,y=float(dat[2*i][0:20]),float(dat[2*i+1][0:20])",
                        "    nodename=nodenames[i]",
                        "    geo.node[nodename].pos=np.array([x,y])",
                        "colnames=[col.replace('\\n','') for col in open('pestmesh_columns.txt').readlines()]",
                        "for colname in colnames:",
                        "    geo.column[colname].centre_specified=0",
                        "    geo.column[colname].centre=geo.column[colname].centroid",
                        "result=[]\n"]))
                if 'angle' in obsweight:
                    mod.write("connames=[tuple(names.replace('\\n','').split(',')) for names in open('pestmesh_connections.txt').readlines()]\n")
                    mod.write("result+=[geo.connection[conname].angle_cosine for conname in connames]\n")
                if 'aspect' in obsweight:
                    mod.write("result+=[geo.column[colname].side_ratio for colname in colnames]\n")
                if 'skew' in obsweight:
                    mod.write("result+=[geo.column[colname].angle_ratio for colname in colnames]\n")
                mod.write('\n'.join([
                            "f=open('pestmesh.out','w')",
                            "for r in result:",
                            "    f.write('%20.5f\\n'%r)",
                            "f.close()"]))
                mod.close()
            def write_pest_templates():
                tpl=open('pestmesh.tpl','w')
                tpl.write("ptf $\n")
                for name in nodenames:
                    parname='node_'+name.strip()+'_'
                    for i in xrange(2): tpl.write("$"+'%18s'%(parname+str(i))+"$\n")
                tpl.close()
                ins=open('pestmesh.ins','w')
                ins.write("pif #\n")
                for group in obsgroups:
                    if group in obsweight:
                        if group=='angle': n=len(cons)
                        else: n=len(colnames)
                        for i in xrange(n): ins.write("l1 ["+group+str(i)+"]1:20\n")
                ins.close()
            file('pestmesh_nodes.txt','w').write('\n'.join(nodenames))
            file('pestmesh_columns.txt','w').write('\n'.join(colnames))
            if 'angle' in obsweight:
                file('pestmesh_connections.txt','w').write('\n'.join([','.join([col.name for col in con.column]) for con in cons]))
            write_pest_control_file()
            write_pest_templates()
            write_pest_model_file()
            from os import system
            system('pest pestmesh.pst')
            dat=open('pestmesh.in').readlines()
            for i,nodename in enumerate(nodenames):
                x,y=float(dat[2*i][0:20]),float(dat[2*i+1][0:20])
                self.node[nodename].pos=np.array([x,y])
            for colname in colnames:
                self.column[colname].centre=self.column[colname].centroid
        else:
            from scipy.optimize import leastsq
            def update_grid(xnode):
                for xn,nodename in zip(xnode,nodenames): self.node[nodename].pos=xn
                for colname in colnames: self.column[colname].centre=self.column[colname].centroid
            def f(x):
                xpos=[np.array([x[2*i],x[2*i+1]]) for i in xrange(len(nodenames))]
                update_grid(xpos)
                if connection_angle_weight: con_angle=[connection_angle_weight*con.angle_cosine for con in cons]
                else: con_angle=[]
                if column_aspect_weight: col_aspect=[column_aspect_weight*(self.column[colname].side_ratio-1.0) for colname in colnames]
                else: col_aspect=[]
                if column_skewness_weight: col_skewness=[column_skewness_weight*(self.column[colname].angle_ratio-1.0) for colname in colnames]
                else: col_skewness=[]
                return np.array(con_angle+col_aspect+col_skewness)
            x0=[]
            for nodename in nodenames: x0+=list(self.node[nodename].pos)
            leastsq(f,np.array(x0))

    def connection_with_nodes(self,nodes):
        """Returns a connection, if one exists, containing the specified two nodes."""
        for con in self.connectionlist:
            if all([node in con.node for node in nodes]): return con
        return None

    def nodes_in_columns(self,columns):
        """Returns a list of all nodes in the specified columns."""
        nodes=set([])
        for col in columns: nodes=nodes | set(col.node)
        return list(nodes)
        
    def column_boundary_nodes(self,columns):
        """Returns an ordered list of the nodes on the outer boundary of the group of specified columns."""
        nodes=self.nodes_in_columns(columns)
        blacklist_connections=[]
        def next_bdy_node(n):
            for col in [c for c in n.column if c in columns]:
                i=col.node.index(n)
                n2=col.node[(i+1)%col.num_nodes]
                con=self.connection_with_nodes([n,n2])
                if not con: return n2
                else:
                    if not (con in blacklist_connections) and \
                            not all([(c in columns) for c in con.column]): return n2
            return None
        # look for a starting node along the left-hand edge of the selection (this avoids
        # picking up any interior boundaries):
        startnode=None
        xmin=bounds_of_points([node.pos for node in nodes])[0][0]
        leftnodes=[node for node in nodes if node.pos[0]==xmin]
        for node in leftnodes:
            nextnode=next_bdy_node(node)
            if nextnode:
                startnode=node
                break
        if startnode:
            bdynodes=[]
            node=startnode
            back=False
            while not back:
                bdynodes.append(node)
                node=next_bdy_node(node)
                back=node.name==startnode.name
                if (node in bdynodes) and not back : # loop in boundary
                    nodei=bdynodes.index(node)
                    nnodes=len(bdynodes)
                    loopcount=nnodes-nodei-1
                    for i in xrange(loopcount):
                        n1,n2=bdynodes[-2],bdynodes[-1]
                        con=self.connection_with_nodes([n1,n2])
                        if con: blacklist_connections.append(con)
                        bdynodes.pop()
                    node=bdynodes.pop()
            return bdynodes
        else: return []
    def get_boundary_nodes(self): return self.column_boundary_nodes(self.columnlist)
    boundary_nodes=property(get_boundary_nodes)

    def get_boundary_polygon(self):
        """Returns the simplest polygon representing the boundary of the grid."""
        return simplify_polygon([node.pos for node in self.boundary_nodes])
    boundary_polygon=property(get_boundary_polygon)

    def get_boundary_columns(self):
        """Returns a set of columns on the outer boundary of the grid- those columns that contain at least
        two boundary nodes."""
        bdynodes=set(self.boundary_nodes)
        return set([col for col in self.columnlist if len(set(col.node) & bdynodes)>=2])
    boundary_columns=property(get_boundary_columns)

    def get_grid3d(self):
        """Returns 3D nodes and elements for the grid, and a dictionary of 'extra nodes' needed
        at the top surface from varying surface elevation.  """
        node3d={}
        index=0
        # create subsurface nodes
        for lay in self.layerlist[1:]:
            for node in self.nodelist:
                if any([col.surface>lay.bottom for col in node.column]):
                    pos3d=np.array(list(node.pos)+[lay.bottom])
                    node3d[lay.name,node.name]=(index,pos3d)
                    index+=1
        # identify where 'extra' nodes are needed
        extra_node={}
        for col in [c for c in self.columnlist if c.surface is not None]:
            for node in col.node:
                if node.name in extra_node: extra_node[node.name].append(col.name)
                else: extra_node[node.name]=[col.name]
        # create surface nodes
        for node in self.nodelist:
            if any([(col.surface is None) for col in node.column]):
                pos3d=np.array(list(node.pos)+[self.layerlist[0].bottom])
                node3d[self.layerlist[0].name,node.name]=(index,pos3d)
                index+=1
            elif node.name in extra_node:
                for colname in extra_node[node.name]:
                    pos3d=np.array(list(node.pos)+[self.column[colname].surface])
                    node3d[self.layerlist[0].name,node.name,colname]=(index,pos3d)
                    index+=1
        # create elements
        elt3d=[]
        atmlayer=self.layerlist[0]
        for ilayer,lay in enumerate(self.layerlist[1:]):
            for col in [c for c in self.columnlist if c.surface>lay.bottom]:
                elt=[]
                if col.num_nodes>4: # funny-shaped columns- remove nodes with largest angles
                    angles=np.array(col.interior_angles)
                    bad_index=list(np.argsort(-angles))[0:col.num_nodes-4] # indices of corners to remove
                    icorner=range(col.num_nodes)
                    for a in bad_index: icorner.remove(a)
                    corners=[col.node[ic] for ic in icorner]
                else: corners=col.node
                for node in corners: elt.append(node3d[lay.name,node.name][0])
                if ilayer==self.column_surface_layer_index(col)-1: # top block
                    for node in corners:
                        if node.name in extra_node: elt.append(node3d[atmlayer.name,node.name,col.name][0])
                        else: elt.append(node3d[atmlayer.name,node.name][0])
                else:
                    for node in corners: elt.append(node3d[self.layerlist[ilayer].name,node.name][0])
                elt3d.append((lay,col,elt))
        return node3d,extra_node,elt3d
    grid3d=property(get_grid3d)

    def get_vtk_grid(self,arrays={}):
        """Returns a vtkUnstructuredGrid object (for visualisation with VTK) corresponding to the grid in 3D. 
        VTK data arrays may optionally be added."""
        from vtk import vtkUnstructuredGrid,vtkPoints,vtkIdList
        node3d,extra_node,elt3d=self.grid3d
        # construct the vtk grid
        grid=vtkUnstructuredGrid()
        pts=vtkPoints()
        pts.SetNumberOfPoints(len(node3d))
        for (key,(i,node)) in node3d.items(): pts.SetPoint(i,node)
        grid.SetPoints(pts)
        # create and add cells
        VTK_HEXAHEDRON,VTK_WEDGE=12,13
        celltype={6:VTK_WEDGE,8:VTK_HEXAHEDRON}
        for ielt,(lay,col,elt) in enumerate(elt3d):
            ids=vtkIdList()
            for i in elt: ids.InsertNextId(i)
            grid.InsertNextCell(celltype[len(elt)],ids)
        for array_type,array_dict in arrays.items():
            sortedkeys=array_dict.keys()
            sortedkeys.sort()
            if array_type=='Block':
                for key in sortedkeys: grid.GetCellData().AddArray(array_dict[key])
            elif array_type=='Node':
                for key in sortedkeys: grid.GetPointData().AddArray(array_dict[key])
        return grid

    def get_vtk_data(self):
        """Returns a dictionary of VTK data arrays from the grid (layer and column indices (zero-based), column areas, 
        block numbers and volumes for each block."""
        from vtk import vtkFloatArray,vtkIntArray,vtkCharArray
        arrays={'Block':{'Name':vtkCharArray(),'Layer index':vtkIntArray(),'Column index':vtkIntArray(),'Column area':vtkFloatArray(),'Column elevation':vtkFloatArray(),'Block number':vtkIntArray(),'Volume':vtkFloatArray()},'Node':{}}
        nele=self.num_underground_blocks
        string_properties=['Name']
        string_length=5
        array_length={'Block':nele,'Node':0}
        for array_type,array_dict in arrays.items():
            for name,array in array_dict.items():
                array.SetName(name)
                if name in string_properties:
                    array.SetNumberOfComponents(string_length)
                    array.SetNumberOfTuples(array_length[array_type])
                else:
                    array.SetNumberOfValues(array_length[array_type])
                    array.SetNumberOfComponents(1)
        layerindex=self.layer_index
        colindex=self.column_index
        for iblk,blockname in enumerate(self.block_name_list[self.num_atmosphere_blocks:]):
            layname,colname=self.layer_name(blockname),self.column_name(blockname)
            lay,col=self.layer[layname],self.column[colname]
            arrays['Block']['Name'].SetTupleValue(iblk,blockname)
            arrays['Block']['Layer index'].SetValue(iblk,layerindex[layname])
            arrays['Block']['Column index'].SetValue(iblk,colindex[colname])
            arrays['Block']['Column area'].SetValue(iblk,col.area)
            arrays['Block']['Column elevation'].SetValue(iblk,col.surface)
            arrays['Block']['Block number'].SetValue(iblk,self.block_name_index[blockname]+1)
            arrays['Block']['Volume'].SetValue(iblk,self.block_volume(lay,col))
        return arrays
    vtk_data=property(get_vtk_data)

    def filename_base(self,filename=''):
        """Returns base of filename (with extension removed).  If specified filename is blank,
        the geometry filename property is used; if this is also blank, a default is used."""
        from os.path import splitext
        default_filename='geometry.dat'
        if filename=='':
            if self.filename=='': filename=default_filename
            else: filename=self.filename
        base,ext=splitext(filename)
        return base

    def write_bna(self,filename=''):
        """Writes horizontal grid to Atlas BNA file."""
        filename=self.filename_base(filename)+'.bna'
        f=open(filename,'w')
        headerfmt='"%3s","",%1d\n'
        nodefmt='%10.2f,%10.2f\n'
        for col in self.columnlist:
            f.write(headerfmt% (col.name,col.num_nodes+1))
            for node in col.node+[col.node[0]]:
                f.write(nodefmt%(node.pos[0],node.pos[1]))
        f.close()

    def write_layer_bln(self,filename='',aspect=8.0,left=0.0):
        """Writes layer grid to Golden Software blanking (BLN) file."""
        filename=self.filename_base(filename)+'_layers.bln'
        f=open(filename,'w')
        width=(self.layerlist[1].top-self.layerlist[-1].bottom)/aspect
        right=left+width
        nodefmt='%10.2f,%10.2f\n'
        for layer in self.layerlist:
            f.write('5,1\n')
            pts=[(left,layer.top),(left,layer.bottom),(right,layer.bottom),(right,layer.top),(left,layer.top)]
            for x,z in pts: f.write(nodefmt%(x,z))
        f.close()

    def write_bna_labels(self,filename=''):
        """Writes label file for BNA file (containing the column names)."""
        filename=self.filename_base(filename)+'_column_names.csv'
        f=open(filename,'w')
        fmt='%.2f,%.2f,"%s"\n'
        for col in self.columnlist: f.write(fmt%tuple(list(col.centre)+[col.name]))
        f.close()

    def write_layer_bln_labels(self,filename='',aspect=8.0,left=0.0):
        """Writes label files for layer BLN file (containing the bottom elevations, centres and layer names)."""
        base=self.filename_base(filename)
        width=(self.layerlist[1].top-self.layerlist[-1].bottom)/aspect
        right=left+width
        centre=left+0.5*width
        labels=['bottom_elevation','centre','name']
        filenames=[base+'_layer_'+label+'s.csv' for label in labels]
        files=dict(zip(labels,[file(filename,'w') for filename in filenames]))
        fmt=dict(zip(labels,['%.2f,%.2f,%.2f\n']*2+['%.2f,%.2f,"%s"\n']))
        start=dict(zip(labels,[0,1,1]))
        for label in labels: files[label].write('"X","Y","'+label+'"\n')
        for i,layer in enumerate(self.layerlist):
            for label in labels:
                vals=dict(zip(labels,[(left,layer.bottom,layer.bottom),(right,layer.centre,layer.centre),(centre,layer.centre,layer.name)]))
                if i>=start[label]: files[label].write(fmt[label]%vals[label])
        for f in files.values(): f.close()

    def export_surfer(self,filename='',aspect=8.0,left=0.0):
        """Writes files used for plotting geometry in Surfer."""
        self.write_bna(filename)
        self.write_bna_labels(filename)
        self.write_layer_bln(filename,aspect,left)
        self.write_layer_bln_labels(filename,aspect,left)

    def write_vtk(self,filename='',arrays=None,wells=False):
        """Writes *.vtu file for a vtkUnstructuredGrid object corresponding to the grid in 3D, with the specified filename,
        for visualisation with VTK."""
        from vtk import vtkXMLUnstructuredGridWriter
        base=self.filename_base(filename)
        filename=base+'.vtu'
        if wells: self.write_well_vtk(filename)
        if arrays is None: arrays=self.vtk_data
        vtu=self.get_vtk_grid(arrays)
        writer=vtkXMLUnstructuredGridWriter()
        writer.SetFileName(filename)
        writer.SetInput(vtu)
        writer.Write()
        
    def get_well_vtk_grid(self):
        """Returns a VTK grid corresponding to the wells in the geometry."""
        from vtk import vtkUnstructuredGrid,vtkPoints,vtkIdList,vtkCharArray
        grid=vtkUnstructuredGrid()
        num_deviations=sum([well.num_deviations+1 for well in self.welllist])
        pts=vtkPoints()
        pts.SetNumberOfPoints(num_deviations)
        i=0
        for well in self.welllist:
            for p in well.pos:
                pts.SetPoint(i,list(p))
                i+=1
        grid.SetPoints(pts)
        VTK_POLY_LINE=4
        i=0
        for well in self.welllist:
            ids=vtkIdList()
            for p in well.pos:
                ids.InsertNextId(i)
                i+=1
            grid.InsertNextCell(VTK_POLY_LINE,ids)
        namearray=vtkCharArray()
        string_length=5
        namearray.SetName('Name')
        namearray.SetNumberOfComponents(string_length)
        namearray.SetNumberOfTuples(self.num_wells)
        for i,well in enumerate(self.welllist):
            namearray.SetTupleValue(i,well.name)
        grid.GetCellData().AddArray(namearray)
        return grid

    def write_well_vtk(self,filename=''):
        from vtk import vtkXMLUnstructuredGridWriter
        filename=self.filename_base(filename)+'_wells.vtu'
        vtu=self.get_well_vtk_grid()
        writer=vtkXMLUnstructuredGridWriter()
        writer.SetFileName(filename)
        writer.SetInput(vtu)
        writer.Write()

    def snap_columns_to_layers(self,min_thickness=1.0,columns=[]):
        """Snaps column surfaces to the bottom of their layers, if the surface block thickness is smaller than
        a given value.  This can be carried out over an optional subset of columns in the grid, otherwise over 
        all columns."""
        if min_thickness>0.0:
            if columns==[]: columns=self.columnlist
            else: 
                if isinstance(columns[0],str): columns=[self.column[col] for col in columns]
            for col in columns:
                toplayer=self.column_surface_layer(col)
                if col.surface-toplayer.bottom<min_thickness:
                    col.surface=toplayer.bottom
                    col.num_layers-=1
            self.setup_block_name_index()

    def fit_surface(self,data,alpha=0.1,beta=0.1,columns=[],min_columns=[],grid_boundary=False, layer_snap=0.0):
        """Fits column surface elevations to the grid from the data, using least-squares bilinear finite element fitting with
        Sobolev smoothing.  The parameter data should be in the form of a 3-column array with x,y,z data in each row.
        The smoothing parameters alpha and beta control the first and second derivatives of the surface.
        If the parameter columns is specified, elevations will only be fitted for the specified column names.
        For columns with names in min_columns, column elevations will be calculated as the minimum of the fitted nodal
        elevations.  For all other columns, the average of the nodal values is used.  If grid_boundary is True, only data
        inside the bounding polygon of the grid are used- this can speed up the fitting if there are many data outside the 
        grid, and the grid has a simply-shaped boundary.  The layer_snap parameter can be specified as a positive number
        to avoid the creation of very thin top surface layers, if the fitted elevation is very close to the bottom of a layer.
        In this case the value of layer_snap is a tolerance representing the smallest permissible layer thickness."""

        if columns==[]: columns=self.columnlist
        else: 
            if isinstance(columns[0],str): columns=[self.column[col] for col in columns]
        if min_columns<>[]:
            if not isinstance(min_columns[0],str): min_columns=[col.name for col in min_columns]
        if all([col.num_nodes in [3,4] for col in columns]):
            nodes=self.nodes_in_columns(columns)
            node_index=dict([(node.name,i) for i,node in enumerate(nodes)])
            num_nodes=len(nodes)
            # assemble least squares FEM fitting system:
            from scipy import sparse
            A=sparse.lil_matrix((num_nodes,num_nodes))
            b=np.zeros(num_nodes)
            guess=None
            if grid_boundary: bounds=self.boundary_polygon
            else: bounds=None
            qtree=self.column_quadtree(columns)
            import sys
            nd=len(data)
            for idata,d in enumerate(data):
                col=self.column_containing_point(d[0:2],columns,guess,bounds,qtree)
                percent=100.*idata/nd
                ps='fit_surface %3.0f%% done'% percent
                sys.stdout.write('%s\r' % ps)
                sys.stdout.flush()
                if col:
                    xi=col.local_pos(d[0:2])
                    if xi is not None:
                        guess=col
                        psi=col.basis(xi)
                        for i,nodei in enumerate(col.node):
                            I=node_index[nodei.name]
                            for j,nodej in enumerate(col.node):
                                J=node_index[nodej.name]
                                A[I,J]+=psi[i]*psi[j]
                            b[I]+=psi[i]*d[2]
            # add smoothing:
            smooth={3: 0.5*alpha*np.array([[1.,0.,-1.],[0.,1.,-1.],[-1.,-1.,2.]]),
                    4: alpha/6.*np.array([[4.,-1.,-2.,-1.],[-1.,4.,-1.,-2.],[-2.,-1.,4.,-1.],[-1.,-2.,-1.,4.]])+
                    beta*np.array([[1.,-1.,1.,-1.],[-1.,1.,-1.,1.],[1.,-1.,1.,-1.],[-1.,1.,-1.,1.]])}
            for col in columns:
                for i,nodei in enumerate(col.node):
                    I=node_index[nodei.name]
                    for j,nodej in enumerate(col.node):
                        J=node_index[nodej.name]
                        A[I,J]+=smooth[col.num_nodes][i,j]
            A=A.tocsr()
            from scipy.sparse.linalg import spsolve
            z=spsolve(A,b)
            # assign nodal elevations to columns:
            for col in columns:
                nodez=[z[node_index[node.name]] for node in col.node]
                if col.name in min_columns: col.surface=min(nodez)
                else: col.surface=(sum(nodez))/col.num_nodes
                self.set_column_num_layers(col)
            self.snap_columns_to_layers(layer_snap,columns)
            self.setup_block_name_index()
        else: print 'Grid selection contains columns with more than 4 nodes: not supported.'

    def refine(self,columns=[],bisect=False,bisect_edge_columns=[]):
        """Refines selected columns in the grid.  If no columns are specified, all columns are refined.
        Refinement is carried out by splitting: each column is divided into four, unless the bisect parameter is 'x' or 'y',
        in which case they are divided in the specified direction, or unless bisect is True, in which case they are divided
        into two between their longest sides.  Triangular transition columns are added around the edge of the refinement 
        region as needed.  Only 3 and 4-sided columns are supported.  The parameter bisect_edge_columns can contain a list of
        columns outside the edge of the refinement area (as specified by the columns parameter) which should be bisected prior
        to the refinement.  This is useful for columns with larger aspect ratios just outside the refinement area, whose aspect
        ratios would become even greater from simple refinement."""
        if columns==[]: columns=self.columnlist
        else: 
            if isinstance(columns[0],str): columns=[self.column[col] for col in columns]
        connections=set([])
        sidenodes={}
        next_nodeno=max([self.column_number_from_name(n.name) for n in self.nodelist])+1
        next_colno=max([self.column_number_from_name(col.name) for col in self.columnlist])+1
        casefn=[lowercase,uppercase][self.uppercase_names]
        justfn=[ljust,rjust][self.right_justified_names]
        def create_mid_node(node1,node2,sidenodes,next_nodeno,justfn,casefn):
            midpos=0.5*(node1.pos+node2.pos)
            nodenames=frozenset((node1.name,node2.name))
            name=self.node_name_from_number(next_nodeno,justfn,casefn); next_nodeno+=1
            self.add_node(node(name,midpos))
            sidenodes[nodenames]=self.nodelist[-1]
            return sidenodes,next_nodeno
        if bisect:
            if bisect==True: direction=None
            else: direction=bisect
            for col in columns:
                for i in col.bisection_sides(direction):
                    n1,n2=col.node[i],col.node[(i+1)%col.num_nodes]
                    con=self.connection_with_nodes([n1,n2])
                    if con: connections.add(con)
                    else: sidenodes,next_nodeno=create_mid_node(n1,n2,sidenodes,next_nodeno,justfn,casefn)
        else: 
            for col in columns: connections=connections | col.connection
        if bisect_edge_columns<>[]:
            if isinstance(bisect_edge_columns[0],str): bisect_edge_columns=[self.column[col] for col in bisect_edge_columns]
        columns_plus_edge = set(columns) | set(bisect_edge_columns)
        for con in connections: columns_plus_edge=columns_plus_edge | set(con.column)
        if all([col.num_nodes in [3,4] for col in columns_plus_edge]):
            # bisect edge columns if required:
            for col in bisect_edge_columns:
                for con in col.connection:
                    if all([concol in bisect_edge_columns for concol in con.column]): connections.add(con)
            # create midside nodes at connections:
            for con in connections:
                sidenodes,next_nodeno=create_mid_node(con.node[0],con.node[1],sidenodes,next_nodeno,justfn,casefn)
            if not bisect:
                # create midside nodes on grid boundaries in the refinement area:
                bdy=self.boundary_nodes
                for col in columns:
                    nn=col.num_nodes
                    for i,corner in enumerate(col.node):
                        next_corner=col.node[(i+1)%nn]
                        if (corner in bdy) and (next_corner in bdy):
                            sidenodes,next_nodeno=create_mid_node(corner,next_corner,sidenodes,next_nodeno,justfn,casefn)
            def transition_type(nn,sides):
                # returns transition type- classified by how many refined sides, starting side, and range
                nref=len(sides)
                missing=list(set(range(nn))-set(sides))
                nunref=len(missing)
                if nref==1: return 1,sides[0],0
                elif nref==nn: return nn,0,nn-1
                elif nunref==1: return nref,(missing[0]+1)%nn,nn-2
                elif nn==4 and nref==2:
                    diff=sides[1]-sides[0]
                    if diff<3: return nref,sides[0],diff
                    else: return nref,sides[1],1
                else: print 'Error in refine()- unrecognised transition type:',nref,'of',nn,'sides refined.'
            transition_column={3:{(1,0): ((0,(0,1),2),((0,1),1,2)),  # how to subdivide, based on no. of nodes, no. of
                                  (2,1): ((0,(0,1),(1,2),2),((0,1),1,(1,2))), # refined sides and range of refined sides
                                  (3,2): ((0,(0,1),(2,0)),((0,1),1,(1,2)),((1,2),2,(2,0)),((0,1),(1,2),(2,0)))},
                               4:{(1,0): ((0,(0,1),3),((0,1),1,2),((0,1),2,3)),
                                  (2,1): ((0,(0,1),'c'),((0,1),1,'c'),(1,(1,2),'c'),((1,2),2,'c'),(2,3,'c'),(0,'c',3)),
                                  (2,2): ((0,(0,1),(2,3),3),((0,1),1,2,(2,3))),
                                  (3,2): ((0,(0,1),(2,3),3),((0,1),1,(1,2)),((1,2),2,(2,3)),((0,1),(1,2),(2,3))),
                                  (4,3): ((0,(0,1),'c',(3,0)),((0,1),1,(1,2),'c'),((1,2),2,(2,3),'c'),((2,3),3,(3,0),'c'))}}
            # create refined columns (and centre nodes for quadrilaterals that need them):
            centrenodes={}
            for col in columns_plus_edge:
                nn=col.num_nodes
                refined_sides=[]
                for i,corner in enumerate(col.node):
                    if frozenset((corner.name,col.node[(i+1)%nn].name)) in sidenodes: refined_sides.append(i)
                nrefined,istart,irange=transition_type(nn,refined_sides)
                if (col.num_nodes==4) and ((nrefined==4) or ((nrefined==2) and (irange==1))):
                    # create quadrilateral centre node:
                    name=self.node_name_from_number(next_nodeno,justfn,casefn); next_nodeno+=1
                    self.add_node(node(name,col.centre))
                    centrenodes[col.name]=self.nodelist[-1]
                for subcol in transition_column[nn][nrefined,irange]:
                    name=self.column_name_from_number(next_colno,justfn,casefn); next_colno+=1
                    nodes=[]
                    for vert in subcol:
                        if isinstance(vert,int): n=col.node[(istart+vert)%nn]
                        elif vert=='c': n=centrenodes[col.name]
                        else: n=sidenodes[frozenset([col.node[(istart+i)%nn].name for i in vert])]
                        nodes.append(n)
                    self.add_column(column(name,nodes,surface=col.surface))
                    self.columnlist[-1].num_layers=col.num_layers
            # clean up:
            for col in columns_plus_edge: self.delete_column(col.name)
            for con in self.missing_connections: self.add_connection(con)
            self.identify_neighbours()
            self.setup_block_name_index()
        else: print 'Grid selection contains columns with more than 4 nodes: not supported.'

    def refine_layers(self, layers=[], factor=2):
        """Refines selected layers in the grid.  If no layers are specified, all layers are refined.
        Each layer is refined by the specified factor.  Layer names for all subsurface layers in the grid
        are regenerated in sequence."""
        if layers==[]: layers = self.layerlist
        else: 
            if isinstance(layers[0],str): layers=[self.layer[lay] for lay in layers]
        factor = int(factor)
        top_elevation = self.layerlist[0].top
        atm_name = self.layerlist[0].name
        thicknesses = []
        for lay in self.layerlist[1:]:
            if lay in layers: thicknesses += [lay.thickness / factor] * factor
            else: thicknesses.append(lay.thickness)
        self.clear_layers()
        justify=['l','r'][self.right_justified_names]
        case=['l','u'][self.uppercase_names]
        self.add_layers(thicknesses, top_elevation, justify, case)
        self.rename_layer(self.layerlist[0].name, atm_name) # preserve old atmosphere layer name
        for col in self.columnlist: self.set_column_num_layers(col)
        self.setup_block_name_index()

    def column_neighbour_groups(self,columns):
        """Given a list or set of columns, finds sets of columns that are connected together, and
        returns a list of them."""
        columns=list(set(columns))
        groups=[]
        for col in columns: groups.append(set([col]))
        from copy import copy
        done=False
        while not done:
            done=True
            for i,g in enumerate(groups):
                ng=copy(g)
                for col in g: ng = ng | col.neighbour
                if i<len(groups)-1:
                    for g2 in groups[i+1:]:
                        if ng & g2:
                            g.update(g2)
                            groups.remove(g2)
                            done=False
                            break
                    if not done: break
        return groups

    def reduce(self, columns):
        """Reduce the geometry so that it contains only the specified columns."""
        if len(columns) > 0:
            if isinstance(columns[0],str): columns = [self.column[col] for col in columns]
        delete_columns = set(self.columnlist) - set(columns)
        colnames = [col.name for col in delete_columns]
        for colname in colnames: self.delete_column(colname)
        self.check(fix=True, silent=True)
        self.setup_block_name_index()
        
<|MERGE_RESOLUTION|>--- conflicted
+++ resolved
@@ -1,2813 +1,2806 @@
-"""For reading, writing and manipulating MULgraph geometry grids."""
-
-"""
-Copyright 2011 University of Auckland.
-
-This file is part of PyTOUGH.
-
-PyTOUGH is free software: you can redistribute it and/or modify it under the terms of the GNU Lesser General Public License as published by the Free Software Foundation, either version 3 of the License, or (at your option) any later version.
-
-PyTOUGH is distributed in the hope that it will be useful, but WITHOUT ANY WARRANTY; without even the implied warranty of MERCHANTABILITY or FITNESS FOR A PARTICULAR PURPOSE.  See the GNU Lesser General Public License for more details.
-
-You should have received a copy of the GNU Lesser General Public License along with PyTOUGH.  If not, see <http://www.gnu.org/licenses/>."""
-
-from string import ljust,rjust,lowercase,uppercase
-from geometry import *
-from fixed_format_file import *
-
-def padstring(string,length=80): return ljust(string,length)
-def IntToLetters(i,st='',casefn=lowercase):
-    """Converts a number into a string of letters, either lower or upper case."""
-    if i==0: return st
-    else: return IntToLetters((i-1)/26,casefn[(i-1)%26]+st,casefn)
-def LettersToInt(st):
-    """Converts a string into a number equivalent- the inverse of IntToLetters."""
-    lst=st.lower()
-    ord0=ord('a')-1
-    def myord(s):
-        if s==' ': return 0
-        else: return ord(s)-ord0
-    n=len(st)
-    return sum([myord(s)*(26**(n-i-1)) for i,s in enumerate(lst)])
-
-def fix_blockname(name):
-    """Fixes blanks in 4th column of block names, caused by TOUGH2 treating names as (a3,i2)"""
-    if name[2].isdigit() and name[4].isdigit() and name[3]==' ': return '0'.join((name[0:3],name[4:5]))
-    else: return name
-
-def unfix_blockname(name):
-    """The inverse of fix_blockname()."""
-    return "%3s%2d"%(name[0:3],int(name[3:5]))
-
-def valid_blockname(name):
-    """Tests if a 5-character string is a valid blockname.  Allows names with the first three characters either letters, numbers,
-    spaces or punctuation, the fourth character a digit or a space and the last character a digit."""
-    from string import ascii_letters,digits,punctuation
-    digit_space=digits+' '
-    letter_digit_space_punct=ascii_letters+digit_space+punctuation
-    return all([s in letter_digit_space_punct for s in name[0:3]]) and (name[3] in digit_space) and (name[4] in digits)
-
-def fortran_float(s):
-    """Returns float of a string written by Fortran.  Blank strings will return a zero value.
-    Sometimes when Fortran writes out very small values, and encounters underflow, it appears to
-    drop the 'E' exponent. This functions traps such errors."""
-    try: return float(s)
-    except ValueError:
-<<<<<<< HEAD
-        if not s.strip(): return 0.0
-        else:
-            try: # underflow in exponent sometimes deletes 'e':
-                return float(s.replace('-','e-'))
-=======
-        s = s.strip()
-        if not s: return 0.0
-        else:
-            try: # underflow in exponent sometimes deletes 'e':
-                return float(''.join([s[0],s[1:].replace('-','e-')]))
->>>>>>> d9558a04
-            except ValueError: return np.nan
-    except: return np.nan
-
-class NamingConventionError(Exception):
-    """Used to raise exceptions when grid naming convention is not respected- e.g. when column
-    or layer names are too long."""
-    pass
-
-class quadtree(object):
-    """Quadtree for spatial searching in 2D grids."""
-    def __init__(self,bounds,elements,parent=None):
-        self.parent=parent
-        self.bounds=bounds
-        self.elements=elements
-        self.child=[]
-        if self.parent:
-            self.generation=self.parent.generation+1
-            self.all_elements=self.parent.all_elements
-        else:
-            self.generation=0
-            self.all_elements=set(elements)
-        if self.num_elements>1:
-            rects=sub_rectangles(self.bounds)
-            rect_elements=[[],[],[],[]]
-            for elt in self.elements:
-                for irect,rect in enumerate(rects):
-                    if in_rectangle(elt.centre,rect):
-                        rect_elements[irect].append(elt)
-                        break
-            for rect,elts in zip(rects,rect_elements):
-                if len(elts)>0: self.child.append(quadtree(rect,elts,self))
-    def __repr__(self): return self.bounds.__repr__()
-    def get_num_elements(self): return len(self.elements)
-    num_elements=property(get_num_elements)
-    def get_num_children(self): return len(self.child)
-    num_children=property(get_num_children)
-    def search_wave(self,pos):
-        from copy import copy
-        todo=copy(self.elements)
-        done=[]
-        while len(todo)>0:
-            elt=todo.pop(0)
-            if elt.contains_point(pos): return elt
-            done.append(elt)
-            for nbr in elt.neighbour & self.all_elements:
-                if rectangles_intersect(nbr.bounding_box,self.bounds) and not ((nbr in done) or (nbr in todo)):
-                    todo.append(nbr)
-        return None
-    def search(self,pos):
-        leaf=self.leaf(pos)
-        if leaf: return leaf.search_wave(pos)
-        else: return None
-    def leaf(self,pos):
-        if in_rectangle(pos,self.bounds):
-            for child in self.child:
-                childleaf=child.leaf(pos)
-                if childleaf: return childleaf
-            return self
-        else: return None
-    def plot(self,plt=None):
-        if plt is None: import matplotlib.pyplot as plt
-        x=[self.bounds[0][0],self.bounds[1][0],self.bounds[1][0],self.bounds[0][0],self.bounds[0][0]]
-        y=[self.bounds[0][1],self.bounds[0][1],self.bounds[1][1],self.bounds[1][1],self.bounds[0][1]]
-        plt.plot(x,y,'.--')
-        for child in self.child: child.plot(plt)
-
-mulgrid_format_specification = {
-    'header': [['type','_convention','_atmosphere_type','atmosphere_volume','atmosphere_connection',
-                'unit_type','gdcx','gdcy','cntype','permeability_angle'],
-               ['5s','1d','1d','10.2e','10.2e','5s','10.2f','10.2f','1d','10.2f']],
-    'node': [['name','x','y'], ['3s']+['10.2f']*2],
-    'column': [['name','centre_specified','num_nodes','xcentre','ycentre'], ['3s','1d','2d']+['10.2f']*2],
-    'column_node': [['name'], ['3s']],
-    'connection': [['name1','name2'], ['3s','3s']],
-    'layer': [['name','bottom','centre'], ['3s']+['10.2f']*2],
-    'surface': [['name','elevation'], ['3s','10.2f']],
-    'well': [['name','x','y','z'], ['5s']+['10.1f']*3]}
-
-class node(object):
-    """Grid node class"""
-    def __init__(self,name='   ',pos=np.array([0.0,0.0])):
-        self.name=name
-        if isinstance(pos,(tuple,list)): pos=np.array(pos)
-        self.pos=pos
-        self.column=set([])
-    def __repr__(self): return self.name
-
-class column(object):
-    """Grid column class"""
-    def __init__(self,name='   ',node=[],centre=None,surface=None):
-        self.name=name
-        self.node=node
-        if centre is None:
-            self.centre_specified=0
-            if self.num_nodes>0: self.centre=self.centroid
-            else: self.centre=None
-        else:
-            self.centre_specified=1
-            self.centre=centre
-        self.surface=surface
-        self.get_area()
-        if self.area<0.: # check node numbering orientation
-            self.node.reverse()
-            self.area=-self.area
-        self.neighbour=set([])
-        self.connection=set([])
-        self.num_layers=0
-
-    def get_num_nodes(self): return len(self.node)
-    num_nodes=property(get_num_nodes)
-    def get_num_neighbours(self): return len(self.neighbour)
-    num_neighbours=property(get_num_neighbours)
-
-    def get_surface(self): return self._surface
-    def set_surface(self,val):
-        self._surface=val
-        if val is None: self.default_surface=True
-        else: self.default_surface=False
-    surface=property(get_surface,set_surface)
-
-    def is_against(self,col):
-        """Returns True if the column is against the specified other column- that is, if it shares more than one node with it."""
-        return len(set(self.node).intersection(set(col.node)))>1
-
-    def get_polygon(self):
-        """Returns polygon formed by node positions."""
-        return [node.pos for node in self.node]
-    polygon=property(get_polygon)
-
-    def get_area(self):
-        """Calculates column area"""
-        self.area=polygon_area(self.polygon)
-
-    def get_centroid(self):
-        """Returns column centroid"""
-        return sum(self.polygon)/self.num_nodes
-    centroid=property(get_centroid)
-
-    def get_bounding_box(self):
-        """Returns (horizontal) bounding box of the column."""
-        return bounds_of_points([node.pos for node in self.node])
-    bounding_box=property(get_bounding_box)
-
-    def get_neighbourlist(self):
-        """Returns a list of neighbouring columns corresponding to each column side (None if
-        the column side is on a boundary)."""
-        nbrlist = []
-        for i,nodei in enumerate(self.node):
-            i1 = (i+1)%self.num_nodes
-            nodes = set([nodei,self.node[i1]])
-            con = [cn for cn in self.connection if set(cn.node)==nodes]
-            if con: col = [c for c in con[0].column if c<>self][0]
-            else: col = None
-            nbrlist.append(col)
-        return nbrlist
-    neighbourlist=property(get_neighbourlist)
-
-    def near_point(self,pos):
-        """Returns True if pos is within the bounding box of the column."""
-        return in_rectangle(pos,self.bounding_box)
-
-    def contains_point(self,pos):
-        """Determines if specified point is inside the column."""
-        return in_polygon(pos,self.polygon)
-
-    def in_polygon(self,polygon):
-        """Returns true if the centre of the column is inside the specified polygon."""
-        if len(polygon)==2: return in_rectangle(self.centre,polygon) # for rectangles
-        else: return in_polygon(self.centre,polygon)
-
-    def get_exterior_angles(self):
-        """Returns list of exterior angle for each node in the column."""
-        side=[self.node[i].pos-self.node[i-1].pos for i in xrange(self.num_nodes)]
-        h=[vector_heading(s) for s in side]
-        angles=[np.pi-(h[(i+1)%self.num_nodes]-h[i]) for i in xrange(self.num_nodes)]
-        angles=[a%(2*np.pi) for a in angles]
-        return angles
-    exterior_angles=property(get_exterior_angles)
-    def get_interior_angles(self):
-        return [2.*np.pi-a for a in self.exterior_angles]
-    interior_angles=property(get_interior_angles)
-
-    def get_angle_ratio(self):
-        """Returns the angle ratio for the column, defined as the ratio of the largest interior angle to 
-        the smallest interior angle."""
-        angles=self.interior_angles
-        return max(angles)/min(angles)
-    angle_ratio=property(get_angle_ratio)
-
-    def get_side_lengths(self):
-        "Returns list of side lengths for the column"
-        return np.array([norm(self.node[(i+1)%self.num_nodes].pos-self.node[i].pos) for i in xrange(self.num_nodes)])
-    side_lengths=property(get_side_lengths)
-        
-    def get_side_ratio(self):
-        """Returns the side ratio for the column, defined as the ratio of the largest side length to 
-        the smallest side length (a generalisation of the aspect ratio for quadrilateral columns)."""
-        l=self.side_lengths
-        return np.max(l)/np.min(l)
-    side_ratio=property(get_side_ratio)
-
-    def bisection_sides(self,direction=None):
-        """Returns indices of column sides which should be used to bisect the column.  If direction is specified as 'x' or
-        'y', the column in bisected across the sides most closely aligned with that direction; otherwise, bisection is done
-        for triangles across the two longest sides of the column, and for quadrilaterals across the longest side and its
-        opposite."""
-        if direction is None:
-            l=self.side_lengths
-            isort=np.argsort(l)
-            if self.num_nodes==3: return (isort[-1],isort[-2])
-            elif self.num_nodes==4:
-                imax=isort[-1]
-                iopp=(imax+2)%self.num_nodes
-                return (imax,iopp)
-            else: return None
-        else:
-            n=np.array([[1.,0.],[0.,1.]][direction=='y'])
-            d,iside=[],[]
-            nn=self.num_nodes
-            if nn in [3,4]:
-                for i in xrange(nn):
-                    x1=0.5*(self.node[i].pos+self.node[(i+1)%nn].pos)
-                    if self.num_nodes==3: i2=(i+1)%nn
-                    else: i2=(i+2)%nn
-                    x2=0.5*(self.node[i2].pos+self.node[(i2+1)%nn].pos)
-                    d.append(abs(np.dot(x2-x1,n)))
-                    iside.append((i,i2))
-                imax=np.argsort(d)
-                return iside[imax[-1]]
-            else: return None
-
-    def basis(self,xi):
-        """Returns bilinear 2D finite element basis functions for the column at the specified local coordinate."""
-        if self.num_nodes==3: return np.array([xi[0],xi[1],1.-xi[0]-xi[1]])
-        elif self.num_nodes==4: # over [-1,1]
-            a0,a1,b0,b1=1.-xi[0],1.+xi[0],1.-xi[1],1.+xi[1]
-            return 0.25*np.array([a0*b0,a1*b0,a1*b1,a0*b1])
-        else: return None
-
-    def basis_derivatives(self,xi):
-        """Returns bilinear 2D finite element basis function derivatives for the column at the specified local coordinate."""
-        if self.num_nodes==3: return np.array([[1.,0.],[0.,1.],[-1.,-1.]])
-        elif self.num_nodes==4:
-            a0,a1,b0,b1=1.-xi[0],1.+xi[0],1.-xi[1],1.+xi[1]
-            return 0.25*np.array([[-b0,-a0],[b0,-a1],[b1,a1],[-b1,a0]])
-        else: return None
-
-    def Jacobian(self,xi):
-        """Returns bilinear 2D finite element Jacobian matrix for the column at the specified local coordinate."""
-        dpsi=self.basis_derivatives(xi)
-        J=np.zeros((2,2))
-        for i in xrange(2):
-            for j in xrange(2):
-                for k,nodek in enumerate(self.node): J[i,j]+=dpsi[k,j]*nodek.pos[i]
-        return J
-
-    def global_pos(self,xi):
-        """Returns global coordinates of the local point xi in the column."""
-        psi=self.basis(xi)
-        return sum([psi[i]*nodei.pos for i,nodei in enumerate(self.node)])
-
-    def local_inside(self,xi):
-        """Returns true if a local point is inside the column."""
-        if self.num_nodes==3: return all([x>=0. for x in xi]) and (np.sum(xi)<=1.)
-        elif self.num_nodes==4: return all([abs(x)<=1. for x in xi])
-        else: return None
-
-    def local_pos(self,x):
-        """Finds local coordinates of global point x in the column."""
-        if self.num_nodes in [3,4]:
-            tolerance,max_iterations=1.e-8,15
-            if self.num_nodes==3: xi=np.array([1/3.,1/3.])
-            else: xi=np.zeros(2)
-            found=False
-            for n in xrange(max_iterations): # Newton iteration
-                dx=self.global_pos(xi)-x
-                if np.linalg.norm(dx)<=tolerance:
-                    found=True
-                    break
-                else:
-                    J=self.Jacobian(xi)
-                    try:
-                        xi-=np.linalg.solve(J,dx)
-                    except np.linalg.LinAlgError: break
-            if not found: return None
-            else:
-                if self.local_inside(xi): return xi
-                else: return None
-        else: return None
-
-    def __repr__(self): return self.name
-
-class connection(object):
-    """Column connection class"""
-    def __init__(self,col=[column(),column()],nod=[node(),node()]):
-        self.column=col
-        self.node=nod
-    def __repr__(self): return self.column[0].name+':'+self.column[1].name
-    def get_angle_cosine(self):
-        """Returns cosine of angle between the connection face and the line joining the two columns in the connection.
-        Ideally want this to be zero, i.e. connecting line perpendicular to the face."""
-        n=self.node[1].pos-self.node[0].pos
-        n=n/norm(n)
-        dcol=self.column[1].centre-self.column[0].centre
-        d=dcol/norm(dcol)
-        return np.dot(n,d)
-    angle_cosine=property(get_angle_cosine)
-
-class layer(object):
-    """Grid layer class"""
-    def __init__(self,name='  ',bottom=0.0,centre=0.0,top=0.0):
-        self.name=name
-        self.bottom=bottom
-        self.centre=centre
-        self.top=top
-    def __repr__(self): return self.name+'('+str(self.bottom)+':'+str(self.top)+')'
-    def contains_elevation(self,z): return self.bottom<=z<=self.top
-    def translate(self,shift):
-        """Translates a layer up or down by specified distance"""
-        self.top+=shift
-        self.bottom+=shift
-        self.centre+=shift
-    def get_thickness(self): return self.top-self.bottom
-    thickness=property(get_thickness)
-
-class well(object):
-    """Well class"""
-    def __init__(self,name='  ',pos=[]):
-        self.name=name
-        for i,p in enumerate(pos):
-            if isinstance(p,(list,tuple)): pos[i]=np.array(p)
-        self.pos=pos
-    def __repr__(self): return self.name
-    def get_num_pos(self): return len(self.pos)
-    num_pos=property(get_num_pos)
-    def get_num_deviations(self): return self.num_pos-1
-    num_deviations=property(get_num_deviations)
-    def get_deviated(self): return self.num_deviations>1
-    deviated=property(get_deviated)
-    def get_head(self): return self.pos[0]
-    head=property(get_head)
-    def get_bottom(self): return self.pos[-1]
-    bottom=property(get_bottom)
-    def pos_coordinate(self,index):
-        """Returns array of specified coordinate in pos array."""
-        return np.array([pos[index] for pos in self.pos])
-    def get_pos_depth(self):
-        """Returns array of downhole depths corresponding to pos array."""
-        return np.cumsum([0.]+[np.linalg.norm(pos-self.pos[i]) for i,pos in enumerate(self.pos[1:])])
-    pos_depth=property(get_pos_depth)
-    def elevation_depth(self,elevation):
-        """Returns downhole depth corresponding to a given elevation (or None if the specified
-        elevation is outside the well)."""
-        epos=self.pos_coordinate(2)
-        # NB: np.interp() needs abcissa to be increasing, so have to reverse the arrays here:
-        if epos[-1]<=elevation<=epos[0]: return np.interp(elevation,epos[::-1],self.pos_depth[::-1])
-        else: return None
-    def depth_elevation(self,depth):
-        """Returns elevation corresponding to a given downhole depth (or None if the specified
-        depth is outside the well)."""
-        dpos=self.pos_depth
-        if dpos[0]<=depth<=dpos[-1]: return np.interp(depth,dpos,self.pos_coordinate(2))
-        else: return None
-    def elevation_pos(self,elevation,extend=False):
-        """Returns 3D position in well, given an elevation.  If extend is True, return extrapolated
-        positions for elevations below the bottom of the well."""
-        poscoord=[self.pos_coordinate(i) for i in xrange(3)]
-        epos=poscoord[2]
-        if epos[-1]<=elevation<=epos[0]:
-            return np.array([np.interp(elevation,epos[::-1],poscoord[i][::-1]) for i in xrange(3)])
-        elif elevation<epos[-1] and extend: # extrapolate last deviation:
-            pbot=self.pos[-1]
-            if self.num_pos>1: ptop=self.pos[-2]
-            else: ptop=np.array(list(pbot[0:2])+[pbot[2]+1.])
-            ebot,etop=pbot[2],ptop[2]
-            alpha=(elevation-ebot)/(etop-ebot)
-            return (1.-alpha)*pbot+alpha*ptop
-        else: return None
-    def depth_pos(self,depth):
-        """Returns 3D position in well, given a depth."""
-        elevation=self.depth_elevation(depth)
-        if elevation: return self.elevation_pos(elevation)
-        else: return None
-
-class mulgrid(object):
-    """MULgraph grid class"""
-    def __init__(self,filename='',type='GENER',convention=0,atmos_type=0,atmos_volume=1.e25,atmos_connection=1.e-6,unit_type='',permeability_angle=0.0):
-        self.filename=filename
-        self.type=type  # geometry type- only GENER supported
-        self._convention=convention  # naming convention
-        # 0: 3-char column + 2-digit layer; 1: 3-char layer + 2-digit column; 2: 2-char layer + 3-digit column 
-        self._atmosphere_type=atmos_type  # atmosphere type
-        # 0: single atmosphere block; 1: one atmosphere block per column; else: no atmosphere blocks
-        self.set_secondary_variables()
-        self.atmosphere_volume=atmos_volume
-        self.atmosphere_connection=atmos_connection
-        self.unit_type=unit_type
-        self.gdcx, self.gdcy = None, None # not supported
-        self.cntype = None # not supported
-        self.permeability_angle=permeability_angle
-        self.empty()
-        if self.filename: self.read(filename)
-
-    def set_secondary_variables(self):
-        """Sets variables dependent on naming convention and atmosphere type"""
-        if self.atmosphere_type==0: self.atmosphere_column_name=['ATM',' 0','  0'][self.convention]
-        self.colname_length=[3,2,3][self.convention]
-        self.layername_length=[2,3,2][self.convention]
-
-    def get_convention(self):
-        """Get naming convention"""
-        return self._convention
-    def set_convention(self,convention):
-        """Set naming convention"""
-        self._convention=convention
-        self.set_secondary_variables()
-        self.setup_block_name_index()
-    convention=property(get_convention,set_convention)
-
-    def get_atmosphere_type(self):
-        """Get atmosphere type"""
-        return self._atmosphere_type
-    def set_atmosphere_type(self,atmos_type):
-        """Set atmosphere type"""
-        self._atmosphere_type=atmos_type
-        self.set_secondary_variables()
-        self.setup_block_name_index()
-    atmosphere_type=property(get_atmosphere_type,set_atmosphere_type)
-
-    def get_unit_type(self):
-        """Get unit type"""
-        return self._unit_type
-    def set_unit_type(self,unit_type):
-        """Set unit type"""
-        self._unit_type=unit_type
-        self.unit_scale={'':1.0,'FEET ':0.3048}[unit_type]
-    unit_type=property(get_unit_type,set_unit_type)
-
-    def get_area(self):
-        """Grid area- sum of column areas"""
-        return sum([col.area for col in self.columnlist])
-    area=property(get_area)
-
-    def get_centre(self):
-        """Returns grid centre- approximated as area-weighted average of column centres"""
-        if self.num_columns>0:  return sum([col.area*col.centre for col in self.columnlist])/self.area
-        else: return None
-    centre=property(get_centre)
-
-    def get_num_blocks(self):
-        """Returns number of blocks in the tough2 grid represented by the geometry."""
-        return len(self.block_name_list)
-    num_blocks=property(get_num_blocks)
-
-    def get_num_atmosphere_blocks(self):
-        """Returns number of atmosphere blocks in the tough2 grid represented by the geometry."""
-        return [1,self.num_columns,0][self.atmosphere_type]
-    num_atmosphere_blocks=property(get_num_atmosphere_blocks)
-
-    def get_num_underground_blocks(self):
-        """Returns number of blocks under the ground surface (i.e. non-atmosphere blocks) in the tough2 grid
-        represented by the geometry."""
-        return self.num_blocks-self.num_atmosphere_blocks
-    num_underground_blocks=property(get_num_underground_blocks)
-
-    def get_column_angle_ratio(self):
-        """Returns an array of angle ratios for each column."""
-        return np.array([col.angle_ratio for col in self.columnlist])
-    column_angle_ratio=property(get_column_angle_ratio)
-
-    def get_column_side_ratio(self):
-        """Returns an array of side ratios for each column."""
-        return np.array([col.side_ratio for col in self.columnlist])
-    column_side_ratio=property(get_column_side_ratio)
-
-    def get_connection_angle_cosine(self):
-        """Returns an array of connection angle cosines, for each connection."""
-        return np.array([con.angle_cosine for con in self.connectionlist])
-    connection_angle_cosine=property(get_connection_angle_cosine)
-
-    def empty(self):
-        """Empties grid contents"""
-        self.nodelist=[]
-        self.columnlist=[]
-        self.layerlist=[]
-        self.connectionlist=[]
-        self.welllist=[]
-        self.node={}
-        self.column={}
-        self.layer={}
-        self.connection={}
-        self.well={}
-        self.block_name_list,self.block_name_index=[],{}
-
-    def __repr__(self):
-        conventionstr=['3 characters for column, 2 digits for layer','3 characters for layer, 2 digits for column','2 characters for layer, 3 digits for column'][self.convention]
-        atmstr=['single atmosphere block','one atmosphere block over each column','no atmosphere blocks'][self.atmosphere_type]
-        return str(self.num_nodes)+' nodes; '+str(self.num_columns)+' columns; '+str(self.num_layers)+' layers; '+str(self.num_blocks)+' blocks; '+str(self.num_wells)+' wells'+'\n'+'Naming convention: '+str(self.convention)+' ('+conventionstr+')\n'+'Atmosphere type  : '+str(self.atmosphere_type)+' ('+atmstr+')'
-
-    def get_default_surface(self):
-        return all([col.default_surface for col in self.columnlist])
-    default_surface=property(get_default_surface)
-
-    def get_num_nodes(self):
-        return len(self.node)
-    num_nodes=property(get_num_nodes)
-
-    def get_num_columns(self):
-        return len(self.column)
-    num_columns=property(get_num_columns)
-
-    def get_num_layers(self):
-        return len(self.layer)
-    num_layers=property(get_num_layers)
-
-    def get_num_connections(self):
-        return len(self.connectionlist)
-    num_connections=property(get_num_connections)
-
-    def get_num_wells(self):
-        return len(self.well)
-    num_wells=property(get_num_wells)
-
-    def get_layer_index(self):
-        return dict([(lay.name,i) for i,lay in enumerate(self.layerlist)])
-    layer_index=property(get_layer_index)
-    def get_column_index(self):
-        return dict([(col.name,i) for i,col in enumerate(self.columnlist)])
-    column_index=property(get_column_index)
-
-    def connects(self,col1,col2):
-        """Returns True if the geometry contains a connection connecting the two specified columns."""
-        return any([(col1 in con.column) and (col2 in con.column) for con in self.connectionlist])
-
-    def setup_block_name_index(self):
-        """Sets up list and dictionary of block names and indices for the tough2 grid represented by the geometry."""
-        self.block_name_list=[]
-        if self.num_layers>0:
-            if self.atmosphere_type==0: # one atmosphere block
-                self.block_name_list.append(self.block_name(self.layerlist[0].name,self.atmosphere_column_name))
-            elif self.atmosphere_type==1: # one atmosphere block per column
-                for col in self.columnlist: self.block_name_list.append(self.block_name(self.layerlist[0].name,col.name))
-            for lay in self.layerlist[1:]:
-                for col in [col for col in self.columnlist if col.surface>lay.bottom]:
-                    self.block_name_list.append(self.block_name(lay.name,col.name))
-        self.block_name_index=dict([(blk,i) for i,blk in enumerate(self.block_name_list)])
-
-    def column_name(self,blockname):
-        """Returns column name of block name."""
-        if self.convention==0: return blockname[0:3]
-        elif self.convention==1: return blockname[3:5]
-        elif self.convention==2: return blockname[2:5]
-        else: return None
-
-    def layer_name(self,blockname):
-        """Returns layer name of block name."""
-        if self.convention==0: return blockname[3:5]
-        elif self.convention==1: return blockname[0:3]
-        elif self.convention==2: return blockname[0:2]
-        else: return None
-
-    def node_col_name_from_number(self, num, justfn=rjust, casefn=lowercase):
-        """Returns node or column name from number."""
-        if self.convention==0: name = justfn(IntToLetters(num,casefn=casefn),self.colname_length)
-        else: name = rjust(str(num),self.colname_length)
-        return name
-
-    def column_name_from_number(self, num, justfn=rjust, casefn=lowercase):
-        """Returns column name from column number."""
-        name = self.node_col_name_from_number(num, justfn, casefn)
-        if len(name) > self.colname_length:
-            raise NamingConventionError("Column name is too long for the grid naming convention.")
-        return name
-
-    def node_name_from_number(self, num, justfn=rjust, casefn=lowercase):
-        """Returns node name from node number."""
-        name = self.node_col_name_from_number(num, justfn, casefn)
-        if len(name) > self.colname_length:
-            raise NamingConventionError("Node name is too long for the grid naming convention.")
-        return name
-
-    def column_number_from_name(self,name):
-        if self.convention==0: return LettersToInt(name)
-        else: return int(name)
-
-    def layer_name_from_number(self, num, justfn=rjust, casefn=lowercase):
-        """Returns layer name from layer number."""
-        if self.convention==0: name = justfn(str(num),self.layername_length)
-        else: name = justfn(IntToLetters(num,casefn=casefn),self.layername_length)
-        if len(name) > self.layername_length:
-            raise NamingConventionError("Layer name is too long for the grid naming convention.")
-        return name
-
-    def get_uppercase_names(self):
-        """Returns True if character part of block names are uppercase."""
-        return all([(blkname[0:3]==blkname[0:3].upper()) for blkname in self.block_name_list])
-    uppercase_names=property(get_uppercase_names)
-
-    def get_right_justified_names(self):
-        """Returns True if character part of block names are right-justified."""
-        return all([(blkname[0:3]==blkname[0:3].rjust(3)) for blkname in self.block_name_list])
-    right_justified_names=property(get_right_justified_names)
-
-    def column_bounds(self,columns):
-        """Returns horizontal bounding box for a list of columns."""
-        nodes=self.nodes_in_columns(columns)
-        return bounds_of_points([node.pos for node in nodes])
-
-    def get_bounds(self):
-        """Returns horizontal bounding box for grid."""
-        return bounds_of_points([node.pos for node in self.nodelist])
-    bounds=property(get_bounds)
-
-    def add_node(self,nod=node()):
-        """Adds node to the grid"""
-        self.nodelist.append(nod)
-        self.node[nod.name]=self.nodelist[-1]
-
-    def delete_node(self,nodename):
-        node=self.node[nodename]
-        del self.node[nodename]
-        self.nodelist.remove(node)
-
-    def add_column(self,col=column()):
-        """Adds column to the grid"""
-        self.columnlist.append(col)
-        self.column[col.name]=self.columnlist[-1]
-        for node in col.node: node.column.add(col)
-
-    def delete_column(self,colname):
-        col=self.column[colname]
-        cons=[con for con in self.connectionlist if col in con.column]
-        for con in cons:
-            self.delete_connection(tuple([c.name for c in con.column]))
-        for nbr in col.neighbour: nbr.neighbour.remove(col)
-        for node in col.node: node.column.remove(col)
-        del self.column[colname]
-        self.columnlist.remove(col)
-
-    def split_column(self,colname,nodename):
-        """Splits the specified quadrilateral column into two triangles, splitting at the specified node.  Returns
-        True if the operation was successful."""
-        if colname in self.column:
-            col=self.column[colname]
-            nn=col.num_nodes
-            if nn==4:
-                nodenames=[node.name for node in col.node]
-                try:
-                    i0=nodenames.index(nodename)
-                    i=[(i0+j)%nn for j in xrange(nn)]
-                    next_colno=max([self.column_number_from_name(c.name) for c in self.columnlist])+1
-                    justfn=[ljust,rjust][self.right_justified_names]
-                    casefn=[lowercase,uppercase][self.uppercase_names]
-                    colname2=self.column_name_from_number(next_colno,justfn,casefn)
-                    col2=column(colname2,node=[col.node[i[2]],col.node[i[3]],col.node[i[0]]],surface=col.surface)
-                    # switch connections and neighbours from col to col2 as needed:
-                    n3=col.node[i[3]]
-                    n3cols=[c for c in list(col.neighbour) if n3 in c.node]
-                    swapcons,swapnbrs=[],[]
-                    for con in list(col.connection):
-                        if con.column[0] in n3cols:
-                            con.column[1]=col2; swapcons.append(con); swapnbrs.append(con.column[0])
-                        elif con.column[1] in n3cols:
-                            con.column[0]=col2; swapcons.append(con); swapnbrs.append(con.column[1])
-                    for con in swapcons:
-                        col.connection.remove(con)
-                        col2.connection.add(con)
-                    for c in swapnbrs:
-                        col.neighbour.remove(c)
-                        c.neighbour.remove(col)
-                        col2.neighbour.add(c)
-                        c.neighbour.add(col2)
-                    del col.node[i[3]]
-                    col.centre=col.centroid
-                    self.add_column(col2)
-                    self.add_connection(connection([col,col2]))
-                    self.setup_block_name_index()
-                    return True
-                except ValueError: return False # node not in column
-        return False
-
-    def rename_column(self, oldcolname, newcolname):
-        """Renames a column."""
-        try:
-            i = self.columnlist.index(self.column[oldcolname])
-            self.columnlist[i].name = newcolname
-            self.column[newcolname] = self.column.pop(oldcolname)
-            # update self.block_name_list:
-            for i, blkname in enumerate(self.block_name_list):
-                if self.column_name(blkname) == oldcolname:
-                    layname = self.layer_name(blkname)
-                    self.block_name_list[i] = self.block_name(layname, newcolname)
-            return True
-        except ValueError: return False
-
-    def clear_layers(self):
-        """Deletes all layers from the grid."""
-        self.layer = {}
-        self.layerlist = []
-
-    def add_layer(self,lay=layer()):
-        """Adds layer to the grid"""
-        self.layerlist.append(lay)
-        self.layer[lay.name]=self.layerlist[-1]
-
-    def delete_layer(self,layername):
-        layer=self.layer[layername]
-        del self.layer[layername]
-        self.layerlist.remove(layer)
-
-    def rename_layer(self, oldlayername, newlayername):
-        """Renames a layer."""
-        try:
-            i = self.layerlist.index(self.layer[oldlayername])
-            self.layerlist[i].name = newlayername
-            self.layer[newlayername] = self.layer.pop(oldlayername)
-            # update self.block_name_list:
-            for i, blkname in enumerate(self.block_name_list):
-                if self.layer_name(blkname) == oldlayername:
-                    colname = self.column_name(blkname)
-                    self.block_name_list[i] = self.block_name(newlayername, colname)
-            return True
-        except ValueError: return False
-            
-    def add_connection(self,con=connection()):
-        """Adds connection to the grid"""
-        self.connectionlist.append(con)
-        self.connection[(con.column[0].name,con.column[1].name)]=self.connectionlist[-1]
-        self.connectionlist[-1].node=list(set(con.column[0].node).intersection(set(con.column[1].node)))
-        for col in self.connectionlist[-1].column: col.connection.add(self.connectionlist[-1])
-
-    def delete_connection(self,colnames):
-        """Deletes a connection from the grid."""
-        con=self.connection[colnames]
-        for col in con.column: col.connection.remove(con)
-        del self.connection[colnames]
-        self.connectionlist.remove(con)
-            
-    def add_well(self,wl=well()):
-        """Adds well to the grid"""
-        self.welllist.append(wl)
-        self.well[wl.name]=self.welllist[-1]
-
-    def delete_well(self,wellname):
-        """Deletes a well from the grid."""
-        well=self.well[wellname]
-        del self.well[wellname]
-        self.welllist.remove(well)
-            
-    def delete_orphan_wells(self):
-        """Deletes any wells with wellheads not inside the grid."""
-        delwells=[]
-        for well in self.welllist:
-            wh=well.pos[0][0:2]
-            if self.column_containing_point(wh) is None: delwells.append(well.name)
-        for wellname in delwells: self.delete_well(wellname)
-
-    def identify_neighbours(self):
-        """Identify neighbour columns"""
-        for con in self.connectionlist:
-            for i in xrange(2): con.column[i].neighbour.add(con.column[not i])
-
-    def identify_layer_tops(self):
-        """Identifies top elevations of grid layers"""
-        self.layerlist[0].top=self.layerlist[0].bottom
-        for i,this in enumerate(self.layerlist[1:]):
-            above=self.layerlist[i]
-            this.top=above.bottom
-
-    def set_default_surface(self):
-        """Sets default column surface elevations"""
-        ground=self.layerlist[0].bottom
-        for col in self.columnlist:
-            col.surface=ground
-            col.default_surface=True
-            col.num_layers=self.num_layers-1
-
-    def set_column_num_layers(self,col):
-        """Sets col.num_layers property according to the layers in the grid."""
-        col.num_layers=len([layer for layer in self.layerlist[1:] if layer.bottom<col.surface])
-
-    def column_surface_layer_index(self,col):
-        """Returns the index in the layerlist of the surface layer for the given column."""
-        return self.num_layers-col.num_layers
-
-    def column_surface_layer(self,col):
-        """Returns the surface layer for the given column."""
-        return self.layerlist[self.column_surface_layer_index(col)]
-
-    def copy_layers_from(self,geo):
-        """Copies layer structure from another geometry."""
-        self.clear_layers()
-        from copy import deepcopy
-        for lay in geo.layerlist: self.add_layer(deepcopy(lay))
-        for col in self.columnlist: self.set_column_num_layers(col)
-        self.setup_block_name_index()
-
-    def copy_wells_from(self,geo):
-        """Copies wells from another geometry."""
-        self.well,self.welllist={},[]
-        from copy import deepcopy
-        for w in geo.welllist: self.add_well(deepcopy(w))
-
-    def get_min_surface_block_thickness(self):
-        """Returns the minimum surface block thickness, and the column name it occurs in."""
-        surfcols=[col for col in self.columnlist if col.surface is not None]
-        thick=np.array([col.surface-self.column_surface_layer(col).bottom for col in surfcols])
-        imin=np.argmin(thick)
-        return thick[imin],surfcols[imin].name
-    min_surface_block_thickness=property(get_min_surface_block_thickness)
-
-    def columns_in_polygon(self,polygon):
-        """Returns a list of all columns with centres inside the specified polygon."""
-        return [col for col in self.columnlist if col.in_polygon(polygon)]
-
-    def nodes_in_polygon(self,polygon):
-        """Returns a list of all nodes inside the specified polygon."""
-        if len(polygon)==2: return [node for node in self.nodelist if in_rectangle(node.pos,polygon)]
-        else: return [node for node in self.nodelist if in_polygon(node.pos,polygon)]
-
-    def column_quadtree(self,columns=None):
-        """Returns a quadtree structure for searching the grid for columns containing particular points.  If the columns
-        parameter is specified, a quadtree is returned just for those columns, otherwise it is for all columns."""
-        if columns is None:
-            bounds=self.bounds
-            columns=self.columnlist
-        else: bounds=self.column_bounds(columns)
-        return quadtree(bounds,columns)
-            
-    def get_node_kdtree(self):
-        """Returns a kd-tree structure for searching the grid for particular nodes."""
-        from scipy.spatial import cKDTree
-        return cKDTree([node.pos for node in self.nodelist])
-    node_kdtree=property(get_node_kdtree)
-        
-    def node_nearest_to(self,point,kdtree=None):
-        """Returns the node nearest to the specified point.  A kd-tree can be specified to speed
-        searching- useful if searching for a lot of points."""
-        if isinstance(point,(list,tuple)): point=np.array(point)
-        if kdtree:
-            r,i=kdtree.query(point)
-            return self.nodelist[i]
-        else:
-            d=np.array([np.linalg.norm(node.pos-point) for node in self.nodelist])
-            isort=np.argsort(d)
-            return self.nodelist[isort[0]]
-
-    def read_header(self, geo):
-        """Reads grid header info from file geo"""
-        geo.read_value_line(self.__dict__, 'header')
-        self.convention = self._convention
-        self.atmosphere_type = self._atmosphere_type
-        self.unit_type = self._unit_type
-        if (self.gdcx is not None) or (self.gdcy is not None): print 'GDCX, GDCY options not supported.'
-        if self.cntype is not None: print 'CNTYPE option not supported.'
-
-    def read_nodes(self,geo):
-        """Reads grid nodes from file geo"""
-        line = padstring(geo.readline())
-        while line.strip():
-            [name, x, y] = geo.parse_string(line, 'node')
-            name = name.strip().rjust(self.colname_length)
-            pos = np.array([x, y])*self.unit_scale
-            newnode = node(name,pos)
-            self.add_node(newnode)
-            line=geo.readline()
-
-    def read_columns(self,geo):
-        """Reads grid columns from file geo"""
-        line=padstring(geo.readline())
-        while line.strip():
-            [colname, centre_specified, nnodes, centrex, centrey] = geo.parse_string(line, 'column')
-            colname = colname.strip().rjust(self.colname_length)
-            if centre_specified: centre = np.array([centrex, centrey])*self.unit_scale
-            else: centre = None
-            nodes = []
-            for each in xrange(nnodes):
-                [nodename] = geo.read_values('column_node')
-                nodename = nodename.strip().rjust(self.colname_length)
-                colnode = self.node[nodename]
-                nodes.append(colnode)
-            self.add_column(column(colname,nodes,centre))
-            line=geo.readline()
-
-    def read_connections(self,geo):
-        """Reads grid connections from file geo"""
-        line = padstring(geo.readline())
-        while line.strip():
-            names = geo.parse_string(line, 'connection')
-            names = [name.strip().rjust(self.colname_length) for name in names]
-            cols = [self.column[name] for name in names]
-            self.add_connection(connection(cols))
-            line = geo.readline()
-        self.identify_neighbours()
-
-    def read_layers(self,geo):
-        """Reads grid layers from file geo"""
-        line = padstring(geo.readline())
-        while line.strip():
-            name, bottom, centre = geo.parse_string(line, 'layer')
-            name = name.strip().rjust(self.layername_length)
-            bottom *= self.unit_scale
-            newlayer = layer(name,bottom)
-            self.add_layer(newlayer)
-            if centre: centre *= self.unit_scale
-            else:
-                nlayers = len(self.layer)
-                if nlayers > 1: centre = 0.5*(newlayer.bottom + self.layerlist[nlayers-2].bottom)
-                else: centre = newlayer.bottom
-            newlayer.centre = centre
-            line = geo.readline()
-        self.identify_layer_tops()
-        self.set_default_surface()
-
-    def read_surface(self,geo):
-        """Reads grid surface from file geo"""
-        line=padstring(geo.readline())
-        while line.strip():
-            [name, surface] = geo.parse_string(line, 'surface')
-            name = name.strip().rjust(self.colname_length)
-            surface *= self.unit_scale
-            col = self.column[name]
-            col.surface = surface
-            self.set_column_num_layers(col)
-            line = geo.readline()
-
-    def read_wells(self,geo):
-        """Reads grid wells from file geo"""
-        line = padstring(geo.readline())
-        while line.strip():
-            [name, x, y, z] = geo.parse_string(line, 'well')
-            p = np.array([x,y,z])*self.unit_scale
-            if name in self.well: self.well[name].pos.append(p)
-            else: self.add_well(well(name,[p]))
-            line = geo.readline()
-
-    def read(self,filename):
-        """Reads MULgraph grid from file"""
-        self.empty()
-        geo=fixed_format_file(filename, 'rU', mulgrid_format_specification)
-        self.read_header(geo)
-        if self.type=='GENER':
-            read_fn={'VERTI':self.read_nodes, 'GRID': self.read_columns, 'CONNE': self.read_connections,
-                     'LAYER': self.read_layers, 'SURFA': self.read_surface, 'SURF': self.read_surface,
-                     'WELLS': self.read_wells}
-            more=True
-            while more:
-                line=geo.readline().strip()
-                if line:
-                    keyword=line[0:5].rstrip()
-                    read_fn[keyword](geo)
-                else: more=False
-            self.setup_block_name_index()
-        else: print 'Grid type',self.type,'not supported.'
-        geo.close()
-        return self
-
-    def block_surface(self,lay,col):
-        """Returns elevation of top of block for given layer and column"""
-        if lay.name==self.layerlist[0].name:
-            if self.atmosphere_type==1: return lay.top # atmosphere block
-            else: return None
-        else:
-            if col.surface is None: return lay.top
-            else:
-                if col.surface<lay.top:
-                    if lay.bottom<col.surface: return col.surface # surface layer with surface below layer top
-                    else: return None # outside grid
-                elif col.surface>self.layerlist[0].top:
-                    if lay.name==self.layerlist[1].name: return col.surface # surface layer with surface above layer top
-                    else: return lay.top
-                else: return lay.top # subsurface layer
-
-    def block_volume(self,lay,col):
-        """Returns volume of block at specified layer and column"""
-        if lay.name==self.layerlist[0].name:
-            if (self.atmosphere_type==0) and (col.name==self.atmosphere_column_name): return self.atmosphere_volume
-            elif self.atmosphere_type==1: return self.atmosphere_volume
-            else: return None
-        else:
-            surf=self.block_surface(lay,col)
-            if surf is not None: return (surf-lay.bottom)*col.area
-            else: return None
-
-    def block_centre(self,lay,col):
-        """Returns centre of block at specified layer and column.  The vertical centre is always the layer centre,
-        except for surface blocks with column surface lower than the layer top.  For surface blocks with column surface
-        higher than the layer top, the vertical centre is still the layer centre, to give a uniform pressure reference,
-        even though this is not geometrically correct."""
-        if lay.name==self.layerlist[0].name:
-            if self.atmosphere_type==1: midelev=lay.centre
-            else: return None
-        else:
-            if (lay.bottom<col.surface<=lay.top): midelev=0.5*(lay.bottom+col.surface)
-            else: 
-                if col.surface<=lay.bottom: return None # outside grid
-                else: midelev=lay.centre
-        return np.array([col.centre[0],col.centre[1],midelev])
-
-    def connection_params(self,con,lay):
-        """Returns connection parameters (distances, interface area) between specified columns, for the given layer"""
-        if con in self.connectionlist:
-            sidelength=norm(con.node[0].pos-con.node[1].pos)
-            height=min([self.block_surface(lay,c)-lay.bottom for c in con.column])
-            area=sidelength*height
-            nodeline=[node.pos for node in con.node]
-            dist=[norm(line_projection(c.centre,nodeline)-c.centre) for c in con.column]
-            return [dist,area]
-        else: return [[0.0,0.0],0.0] # no connection
-
-    def block_name(self,layername,colname):
-        """Returns block name from layer and column names, depending on the naming convention"""
-        return [colname[0:3]+layername[0:2],layername[0:3]+colname[0:2],layername[0:2]+colname[0:3]][self.convention]
-
-    def write(self,filename=''):
-        """Writes a MULgraph grid to file"""
-        if filename: self.filename = filename
-        if self.filename=='': self.filename = 'geometry.dat'
-        geo = fixed_format_file(self.filename,'w', mulgrid_format_specification)
-        self.write_header(geo)
-        self.write_nodes(geo)
-        self.write_columns(geo)
-        self.write_connections(geo)
-        self.write_layers(geo)
-        if not self.default_surface: self.write_surface(geo)
-        if self.num_wells>0: self.write_wells(geo)
-        geo.write('\n')
-        geo.close()
-
-    def write_header(self,geo):
-        """Writes MULgraph grid header to file"""
-        geo.write_value_line(self.__dict__, 'header')
-
-    def write_nodes(self,geo):
-        """Writes MULgraph grid nodes to file"""
-        geo.write('VERTICES\n')
-        for node in self.nodelist:
-            name, pos = node.name.ljust(3), node.pos / self.unit_scale
-            geo.write_values([name, pos[0], pos[1]], 'node')
-        geo.write('\n')
-        
-    def write_columns(self,geo):
-        """Writes MULgraph grid columns to file"""
-        geo.write('GRID\n')
-        for col in self.columnlist:
-            name = col.name.ljust(3)
-            vals = [name, col.centre_specified, col.num_nodes]
-            if col.centre_specified: centre = list(col.centre / self.unit_scale)
-            else: centre = [None]*2
-            vals += centre
-            geo.write_values(vals, 'column')
-            for node in col.node: geo.write_values([node.name.ljust(3)], 'column_node')
-        geo.write('\n')
-            
-    def write_connections(self,geo):
-        """Writes MULgraph grid connections to file"""
-        geo.write('CONNECTIONS\n')
-        for con in self.connectionlist:
-            names = [col.name.ljust(3) for col in con.column]
-            geo.write_values(names, 'connection')
-        geo.write('\n')
-
-    def write_layers(self,geo):
-        """Writes MULgraph grid layers to file"""
-        geo.write('LAYERS\n')
-        for lay in self.layerlist:
-            vals = [lay.name.ljust(3), lay.bottom/self.unit_scale, lay.centre/self.unit_scale]
-            geo.write_values(vals, 'layer')
-        geo.write('\n')
-        
-    def write_surface(self,geo):
-        """Writes MULgraph grid surface to file"""
-        geo.write('SURFA\n')
-        for col in [col for col in self.columnlist if not col.default_surface]:
-            geo.write_values([col.name.ljust(3), col.surface/self.unit_scale], 'surface')
-        geo.write('\n')
-
-    def write_wells(self,geo):
-        """Writes MULgraph wells to file"""
-        geo.write('WELLS\n')
-        for wl in self.welllist:
-            for pos in wl.pos:
-                vals = [wl.name] + list(pos/self.unit_scale)
-                geo.write_values(vals, 'well')
-        geo.write('\n')
-        
-    def rectangular(self,xblocks,yblocks,zblocks,convention=0,atmos_type=2,origin=[0.,0.,0.],justify='r',case='l'):
-        """Returns a rectangular MULgraph grid with specified block sizes.
-        The arguments are arrays of the block sizes in each dimension (x,y,z).
-        Naming convention, atmosphere type and origin can optionally be specified.
-        The optional justify and case parameters specify the format of the character part of the block names
-        (whether they are right or left justified, and lower or upper case)."""
-        if isinstance(xblocks,(list,tuple)): xblocks=np.array(xblocks)
-        if isinstance(yblocks,(list,tuple)): yblocks=np.array(yblocks)
-        if isinstance(zblocks,(list,tuple)): zblocks=np.array(zblocks)
-        if isinstance(origin,(list,tuple)): origin=np.array(origin)
-        grid=mulgrid(type='GENER',convention=convention,atmos_type=atmos_type)
-        grid.empty()
-        xverts=np.array([0.]+np.cumsum(xblocks).tolist())+origin[0]
-        yverts=np.array([0.]+np.cumsum(yblocks).tolist())+origin[1]
-        nxv=len(xverts)
-        nxb,nyb=len(xblocks),len(yblocks)
-        justfn=[rjust,ljust][justify=='l']
-        casefn=[uppercase,lowercase][case=='l']
-        # create nodes:
-        num=1
-        y=origin[1]
-        for y in yverts:
-            for x in xverts:
-                name=grid.node_name_from_number(num,justfn,casefn)
-                grid.add_node(node(name,np.array([x,y])))
-                num+=1
-        # create columns:
-        num=1
-        for j in xrange(nyb):
-            for i in xrange(nxb):
-                colname=grid.column_name_from_number(num,justfn,casefn)
-                colverts=[j*nxv+i+1,(j+1)*nxv+i+1,(j+1)*nxv+i+2,j*nxv+i+2]
-                nodenames=[grid.node_name_from_number(v,justfn,casefn) for v in colverts]
-                colnodes=[grid.node[name] for name in nodenames]
-                grid.add_column(column(colname,colnodes))
-                num+=1
-        # x-connections:
-        for j in xrange(nyb):
-            for i in xrange(nxb-1):
-                num1,num2=j*nxb+i+1,j*nxb+i+2
-                name1,name2=grid.column_name_from_number(num1,justfn,casefn),grid.column_name_from_number(num2,justfn,casefn)
-                grid.add_connection(connection([grid.column[name1],grid.column[name2]]))
-        # y-connections:
-        for i in xrange(nxb):
-            for j in xrange(nyb-1):
-                num1,num2=j*nxb+i+1,(j+1)*nxb+i+1
-                name1,name2=grid.column_name_from_number(num1,justfn,casefn),grid.column_name_from_number(num2,justfn,casefn)
-                grid.add_connection(connection([grid.column[name1],grid.column[name2]]))
-        # create layers:
-        grid.add_layers(zblocks,origin[2],justify,case)
-        grid.set_default_surface()
-        grid.identify_neighbours()
-        grid.setup_block_name_index()
-        return grid
-
-    def add_layers(self,thicknesses,top_elevation=0,justify='r',case='l'):
-        """Adds layers of specified thicknesses and top elevation."""
-        justfn=[rjust,ljust][justify=='l']
-        casefn=[uppercase,lowercase][case=='l']
-        num=0
-        self.clear_layers()
-        z=top_elevation
-        surfacelayername=[' 0','atm','at'][self.convention]
-        self.add_layer(layer(surfacelayername,z,z))
-        for thickness in thicknesses:
-            z-=thickness
-            centre=z+0.5*thickness
-            name=surfacelayername
-            while name==surfacelayername: # make sure layer name is different from surface layer name
-                num+=1
-                name=self.layer_name_from_number(num,justfn,casefn)
-            self.add_layer(layer(name,z,centre))
-        self.identify_layer_tops()
-
-    def from_gmsh(self,filename,layers,convention=0,atmos_type=2,top_elevation=0):
-        """Returns a MULgraph grid constructed from a 2D gmsh grid and the specified layer structure."""
-        grid=mulgrid(type='GENER',convention=convention,atmos_type=atmos_type)
-        grid.empty()
-        gmsh=open(filename,'rU')
-        line=''
-        while not '$Nodes' in line: line=gmsh.readline()
-        num_nodes=int(gmsh.readline().strip())
-        for i in xrange(num_nodes):
-            items=gmsh.readline().strip().split(' ')
-            name,x,y=items[0],float(items[1]),float(items[2])
-            name=self.node_name_from_number(int(name))
-            grid.add_node(node(name,np.array([x,y])))
-        while not '$Elements' in line: line=gmsh.readline()
-        num_elements=int(gmsh.readline().strip())
-        for i in xrange(num_elements):
-            items=gmsh.readline().strip().split(' ')
-            element_type=int(items[1])
-            if element_type in [2,3]: # triangle or quadrilateral
-                name=items[0]
-                name=self.column_name_from_number(int(name))
-                ntags=int(items[2])
-                colnodenumbers=items[3+ntags:]
-                colnodenames=[[IntToLetters(int(nodeno)),nodeno][convention>0] for nodeno in colnodenumbers]
-                colnodes=[grid.node[rjust(v,grid.colname_length)] for v in colnodenames]
-                grid.add_column(column(name,colnodes))
-        gmsh.close()
-        for con in grid.missing_connections: grid.add_connection(con)
-        grid.delete_orphans()
-        grid.add_layers(layers,top_elevation)
-        grid.set_default_surface()
-        grid.identify_neighbours()
-        grid.setup_block_name_index()
-        return grid
-
-    def translate(self,shift,wells=False):
-        """Translates a grid by specified shift.  If wells is True, they
-        will also be translated."""
-        if isinstance(shift,(list,tuple)): shift=np.array(shift)
-        for node in self.nodelist: node.pos+=shift[0:2]
-        for col in self.columnlist:
-            col.centre+=shift[0:2]
-            if col.surface is not None: col.surface+=shift[2]
-        for layer in self.layerlist: layer.translate(shift[2])
-        if wells:
-            for well in self.welllist:
-                for pos in well.pos: pos+=shift
-
-    def rotate(self,angle,centre=None,wells=False):
-        """Rotates grid horizontally by specified angle (degrees clockwise).
-        If centre is not specified, the centre of the grid is used.
-        If wells is True, they will also be rotated."""
-        if centre is not None:
-            if isinstance(centre,(list,tuple)): centre=np.array(centre)
-            c=centre
-        else: c=self.centre
-        R=linear_trans2().rotation(angle,c)
-        for node in self.nodelist: node.pos=R(node.pos)
-        for col in self.columnlist: col.centre=R(col.centre)
-        if wells:
-            for well in self.welllist:
-                for pos in well.pos: pos[0:2]=R(pos[0:2])
-
-    def get_missing_connections(self):
-        """Returns a set of connections for columns that have shared faces but don't have a connection defined between them."""
-        missing=set([])
-        for node in self.nodelist:
-            nodecols=list(node.column)
-            for i,coli in enumerate(nodecols[0:-1]):
-                for colj in nodecols[i+1:]:
-                    if coli.is_against(colj) and not self.connects(coli,colj):
-                        if coli.name<=colj.name: mincol,maxcol=coli,colj
-                        else: mincol,maxcol=colj,coli
-                        missing.add((mincol.name,maxcol.name))
-        return set([connection([self.column[colname] for colname in m]) for m in missing])
-    missing_connections=property(get_missing_connections)
-
-    def get_extra_connections(self):
-        """Returns a set of pairs of column names defined between columns that aren't against each other."""
-        extra=set([])
-        for con in self.connectionlist:
-            if not con.column[0].is_against(con.column[1]): extra.add(tuple([col.name for col in con.column]))
-        return extra
-    extra_connections=property(get_extra_connections)
-
-    def get_orphans(self):
-        """Returns a set of 'orphaned' nodes, i.e. nodes that do not belong to any column."""
-        return set([node for node in self.nodelist if len(node.column)==0])
-    orphans=property(get_orphans)
-
-    def delete_orphans(self):
-        """Deletes any orphaned nodes."""
-        for node in self.orphans: self.delete_node(node.name)
-
-    def get_bad_columns(self):
-        """Returns a set of columns that do not contain their own centres."""
-        return set([col for col in self.columnlist if not col.contains_point(col.centre)])
-    bad_columns=property(get_bad_columns)
-
-    def get_bad_layers(self):
-        """Returns a set of layers that do not contain their own centres."""
-        return set([layer for layer in self.layerlist[1:] if not layer.bottom<=layer.centre<=layer.top])
-    bad_layers=property(get_bad_layers)
-
-    def check(self,fix=False,silent=False):
-        """Checks a grid for errors, and optionally fixes them.  Errors checked for are:
-        - missing connections
-        - extra connections
-        - orphaned nodes
-        - columns and layers that do not contain their own centres.
-        Returns True if no errors were found, and False otherwise.  If silent is True, there is no printout."""
-        ok=True
-        mc=self.missing_connections
-        if len(mc)>0:
-            ok=False
-            if not silent: print 'Missing connections:',list(mc)
-            if fix:
-                for c in mc: self.add_connection(c)
-                if not silent: print 'Missing connections fixed.'
-        ec=self.extra_connections
-        if len(ec)>0:
-            ok=False
-            if not silent: print 'Extra connections:',list(ec)
-            if fix:
-                for c in ec: self.delete_connection(c)
-                if not silent: print 'Extra connections fixed.'
-        orphans=self.orphans
-        if len(orphans)>0:
-            ok=False
-            if not silent: print 'Orphaned nodes:',list(orphans)
-            if fix:
-                self.delete_orphans()
-                if not silent: print 'Orphaned nodes deleted.'
-        bc=self.bad_columns
-        if len(bc)>0:
-            ok=False
-            if not silent: print 'Bad columns:',list(bc)
-            if fix:
-                for c in bc: c.centre=sum([n.pos for n in c.node])/c.num_nodes
-                if not silent: print 'Columns fixed.'
-        bl=self.bad_layers
-        if len(bl)>0:
-            ok=False
-            if not silent: print 'Bad layers:',list(bl)
-            if fix:
-                for layer in bl:
-                    layer.bottom,layer.top=min(layer.bottom,layer.top),max(layer.bottom,layer.top)
-                    layer.centre=0.5*(layer.bottom+layer.top)
-                if not silent: print 'Layers fixed.'
-        if ok and not silent: print 'No problems found.'
-        return ok
-
-    def column_values_to_block(self,x):
-        """Takes an array of values for each column and extends it into an array of values for each block."""
-        blkval=np.zeros(self.num_blocks,float64)
-        colindex=self.column_index
-        for i,blk in enumerate(self.block_name_list):
-            colname=self.column_name(blk)
-            if colname in self.column:
-                ci=colindex[colname]
-                blkval[i]=x[ci]
-        return blkval
-
-    def column_containing_point(self,pos,columns=None,guess=None,bounds=None,qtree=None):
-        """Returns column containing the specified horizontal position (or None if not found).  If the columns
-        parameter is specified, search only within the given list of columns.  A starting guess of the column
-        can also be optionally provided, in which case that column and (if necessary) its neighbours will be 
-        searched first.  A bounding polygon (or rectangle)for searching within can also optionally be supplied-
-        this can, for example, be specified as the boundary polygon of the grid.  A quadtree for searching
-        the columns can also optionally be specified."""
-        target=None
-        if bounds is not None:
-            if len(bounds)==2: inbounds=in_rectangle(pos,bounds)
-            else: inbounds=in_polygon(pos,bounds)
-        else: inbounds=True
-        if inbounds:
-            if columns is None: searchcols=self.columnlist
-            else: searchcols=columns
-            donecols=set([])
-            if guess is not None: 
-                if guess.contains_point(pos): return guess
-                else: # search neighbours of guess, sorted by distance from pos:
-                    donecols.add(guess)
-                    from copy import copy
-                    nbrcols=list(copy(guess.neighbour))
-                    nearnbrcols=[col for col in nbrcols if col.near_point(pos) and col in searchcols]
-                    sortindex=np.argsort([norm(col.centre-pos) for col in nearnbrcols])
-                    for i in sortindex:
-                        if nearnbrcols[i].contains_point(pos): return nearnbrcols[i]
-                    donecols.update(set(nearnbrcols))
-            # guess was no good- do full search on remaining columns:
-            if qtree: return qtree.search(pos)
-            else:
-                nearcols=list(set([col for col in searchcols if col.near_point(pos)])-donecols)
-                sortindex=np.argsort([norm(col.centre-pos) for col in nearcols])
-                for i in sortindex:
-                    if nearcols[i].contains_point(pos):
-                        target=nearcols[i]
-                        break
-        return target
-
-    def layer_containing_elevation(self,z):
-        """Returns layer containing the specified vertical elevation (or None if not found)."""
-        target=None
-        for layer in self.layerlist[1:]:
-            if layer.contains_elevation(z):
-                target=layer
-                break
-        return target
-
-    def column_mapping(self,geo):
-        """Returns a dictionary mapping each column name in a geometry object geo to the name of the nearest column in self.
-         If the SciPy library is available, a KDTree structure is used to speed searching."""
-        if self.atmosphere_type==geo.atmosphere_type==0:
-            mapping={geo.atmosphere_column_name:self.atmosphere_column_name}
-        else: mapping={}
-        try:
-            from scipy.spatial import cKDTree
-            kdtree=cKDTree([col.centre for col in self.columnlist])
-            def closest_col(col):
-                r,i=kdtree.query(col.centre)
-                return self.columnlist[i]
-        except ImportError: # if don't have SciPy installed:
-            def closest_col(col):
-                coldist=np.array([norm(selfcol.centre-col.centre) for selfcol in self.columnlist])
-                return self.columnlist[np.argmin(coldist)]
-        for col in geo.columnlist: mapping[col.name]=closest_col(col).name
-        return mapping
-
-    def layer_mapping(self,geo):
-        """Returns a dictionary mapping each layer name in a geometry object geo to the name of the nearest layer in self."""
-        mapping={geo.layerlist[0].name: self.layerlist[0].name}  # surface mapped to surface
-        for layer in geo.layerlist[1:]:
-            laydist=np.array([abs(selflay.centre-layer.centre) for selflay in self.layerlist[1:]])
-            closest=self.layerlist[1+np.argmin(laydist)]  # (1 added for surface layer, omitted from search)
-            mapping[layer.name]=closest.name
-        return mapping
-    
-    def block_mapping(self,geo,column_mapping=False):
-        """Returns a dictionary mapping each block name in a geometry object geo to the name of the nearest block in self.
-        Columns are given priority over layers, i.e. first the nearest column is found, then the nearest layer for blocks
-        in that column.  The associated column mapping can also optionally be returned."""
-        mapping={}
-        col_mapping=self.column_mapping(geo)
-        layer_mapping=self.layer_mapping(geo)
-        for dest in geo.block_name_list:
-            destcol,destlayer=geo.column_name(dest),geo.layer_name(dest)
-            sourcecol,sourcelayer=col_mapping[destcol],layer_mapping[destlayer]
-            if destlayer==geo.layerlist[0].name:
-                sourcelayer=self.layerlist[0].name # atmosphere layer
-                if self.atmosphere_type==0: sourcecol=self.atmosphere_column_name
-            else:
-                # if source block is above surface in column, use first layer below surface instead:
-                if self.column[sourcecol].surface<=self.layer[sourcelayer].bottom:
-                    sourcelayer=self.column_surface_layer(self.column[sourcecol]).name
-            mapping[dest]=self.block_name(sourcelayer,sourcecol)
-        if column_mapping: return (mapping,col_mapping)
-        else: return mapping
-
-    def block_name_containing_point(self,pos,qtree=None):
-        """Returns name of grid block containing 3D point (or None if the point is outside the grid)."""
-        blkname=None
-        col=self.column_containing_point(pos[0:2],qtree=qtree)
-        if col:
-            layer=self.layer_containing_elevation(pos[2])
-            if layer and (col.surface>layer.bottom): blkname=self.block_name(layer.name,col.name)
-        return blkname
-
-    def block_contains_point(self,blockname,pos):
-        """Returns True if the block with specified name contains the specified 3D point."""
-        result=False
-        colname=self.column_name(blockname)
-        if colname in self.column:
-            col=self.column[colname]
-            layname=self.layer_name(blockname)
-            if layname in self.layer:
-                lay=self.layer[layname]
-                if col.surface>lay.bottom:
-                    if lay.contains_elevation(pos[2]):
-                        result=col.contains_point(pos[0:2])
-        return result
-
-    def column_track(self,line):
-        """Returns a list of tuples of (column,entrypoint,exitpoint) representing the horizontal track traversed by the
-        specified line through the grid.  Line is a tuple of two 2D arrays.  The resulting list is ordered by distance
-        from the start of the line."""
-
-        def furthest_intersection(poly,line):
-            """Returns furthest intersection point between line and poly."""
-            pts,inds = line_polygon_intersections(poly, line, bound_line=(True,False), indices=True)
-            if pts:
-                d = np.array([np.linalg.norm(intpt-line[0]) for intpt in pts])
-                i = np.argmax(d)
-                return pts[i],inds[i]
-            else: return None,None
-
-        def find_track_start(line):
-            """Finds starting point for track- an arbitrary point on the line that is inside
-            the grid.  If the start point of the line is inside the grid, that is used;
-            otherwise, a recursive bisection technique is used to find a point."""
-            col,start_type = None,None
-            for endpt,name in zip(line,['start','end']):
-                pos,col,start_type= endpt,self.column_containing_point(endpt),name
-                if col: break
-            if not col: # line ends are both outside the grid:
-                start_type = 'mid'
-                max_levels = 7
-
-                def find_start(line,level=0):
-                    midpt = 0.5*(line[0] + line[1])
-                    col = self.column_containing_point(midpt)
-                    if col: return midpt,col
-                    else:
-                        if level <= max_levels:
-                            line0,line1 = [line[0],midpt],[midpt,line[1]]
-                            pos,col = find_start(line0,level+1)
-                            if col: return pos,col
-                            else:
-                                pos,col = find_start(line1,level+1)
-                                if col: return pos,col
-                                else: return None,None
-                        else: return None,None
-
-                pos,col = find_start(line)
-            return pos,col,start_type
-
-        def next_corner_column(col,pos,more,cols):
-            """If the line has hit a node, determine a new column containing that node,
-            not already visited."""
-            node_tol = 1.e-12
-            nextcol = None
-            nearnodes = [n for n in col.node if np.linalg.norm(n.pos - pos) < node_tol]
-            if nearnodes: # hit a node
-                nearnode = nearnodes[0]
-                nearcols = nearnode.column - cols
-                if nearcols: nextcol = nearcols.pop()
-                else: more = False
-            return nextcol,more
-
-        def next_neighbour_column(col,more,cols):
-            """Determine a new neighbour column not already visited."""
-            nbrs = col.neighbour - cols
-            if nbrs: return nbrs.pop(),more
-            else: return None, False
-
-        def find_track_segment(linesegment,pos,col):
-            """Finds track segment starting from the specified position and column."""
-            track = []
-            cols, more, inpos, colnbr = set(), True, pos, col.neighbourlist
-            lined=np.linalg.norm(linesegment[1] - linesegment[0])
-            while more:
-                cols.add(col)
-                outpos,ind = furthest_intersection(col.polygon,linesegment)
-                d = np.linalg.norm(outpos - linesegment[0])
-                if d >= lined: # gone past end of line
-                    outpos = linesegment[1]
-                    more = False
-                if np.linalg.norm(outpos - inpos) > 0.: track.append(tuple([col,inpos,outpos]))
-                if more: # find next column
-                    inpos = outpos
-                    nextcol = colnbr[ind]
-                    if nextcol:
-                        if nextcol in cols:
-                            nextcol,more = next_corner_column(col,outpos,more,cols)
-                            if nextcol is None: nextcol,more = next_neighbour_column(col,more,cols)
-                    else: nextcol,more = next_corner_column(col,outpos,more,cols)
-                    col = nextcol
-                    if col: colnbr = col.neighbourlist
-                    else: more = False
-            return track
-
-        def reverse_track(track): return [tuple([tk[0],tk[2],tk[1]]) for tk in track][::-1]
-
-        pos,col,start_type = find_track_start(line)
-        if pos is not None and col:
-            if start_type=='start':
-                track = find_track_segment(line,pos,col)
-            elif start_type=='end':
-                track = find_track_segment(line[::-1],pos,col)
-                track = reverse_track(track)
-            else:
-                track1 = find_track_segment([pos,line[0]],pos,col)
-                track2 = find_track_segment([pos,line[1]],pos,col)
-                # remove arbitrary starting point from middle of track, and join:
-                midtk = tuple([track1[0][0], track1[0][2], track2[0][2]])
-                track = reverse_track(track1)[:-1] + [midtk] +track2[1:]
-            return track
-        else: return []
-
-    def layer_plot_wells(self, plt, ax, layer, wells, well_names, hide_wells_outside, wellcolour, welllinewidth, wellname_bottom):
-        """Draws wells on a layer plot, given the plot and axes.  For documentation of the parameters, see layer_plot()."""
-        if wells is True: wells = self.welllist
-        elif wells is False or wells is None: wells = []
-        elif isinstance(wells, list):
-            if isinstance(wells[0], str): wells = [self.well[name] for name in wells]
-        if well_names is True: well_names = wells
-        elif well_names is None or well_names is False: well_names = []
-        elif isinstance(well_names, list):
-            if isinstance(well_names[0], str): well_names = [self.well[name] for name in well_names]
-        for well in wells:
-            if layer is None: hitlayer, show_well = False, True # surface plot
-            else:
-                toppos = well.elevation_pos(layer.top)
-                bottompos = well.elevation_pos(layer.bottom)
-                hitlayer = toppos is not None
-                show_well = hitlayer or not hide_wells_outside
-            if show_well:
-                plt.plot(well.head[0], well.head[1], 'o', color = wellcolour)
-                wpos = [well.pos_coordinate(i) for i in xrange(3)]
-                if hitlayer:
-                    above = np.where(wpos[2] > toppos[2])
-                    abovepos = [list(wpos[i][above])+[toppos[i]] for i in xrange(2)]
-                    if bottompos is not None: # well passes through layer
-                        inside = np.where((toppos[2] >= wpos[2]) & (wpos[2] >= bottompos[2]))
-                        insidepos = [[toppos[i]] + list(wpos[i][inside]) + [bottompos[i]] for i in xrange(2)]
-                        below = np.where(wpos[2] < bottompos[2])
-                        belowpos = [[bottompos[i]] + list(wpos[i][below]) for i in xrange(2)]
-                    else: # well stops in layer
-                        inside = np.where(toppos[2] >= wpos[2])
-                        insidepos = [[toppos[i]] + list(wpos[i][inside]) for i in xrange(2)]
-                        belowpos =  np.array([])
-                    if abovepos: plt.plot(abovepos[0], abovepos[1], ':', color = wellcolour, linewidth = welllinewidth)
-                    if insidepos: plt.plot(insidepos[0], insidepos[1], '-', color = wellcolour, linewidth = welllinewidth)
-                    if belowpos: plt.plot(belowpos[0], belowpos[1], ':', color = wellcolour, linewidth = welllinewidth)
-                else: 
-                    if layer is None: welllinestyle = '-'
-                    else: welllinestyle =':'
-                    plt.plot(wpos[0], wpos[1], welllinestyle, color = wellcolour, linewidth = welllinewidth)
-                if well in well_names:
-                    if wellname_bottom: namepos = well.bottom
-                    else: namepos = well.head
-                    ax.text(namepos[0], namepos[1], well.name, clip_on = True, horizontalalignment = 'center')
-
-    def setup_rocktype_plot(self, grid, vals, colourmap, allrocks, rockgroup):
-        """Sets up plotted values and colourbar parameters for rock types on layer or slice plots."""
-        from matplotlib import cm
-        if colourmap is None: colourmap = 'jet'
-        if allrocks:
-            num_shown_rocks = grid.num_rocktypes
-            rocknames = [rt.name for rt in grid.rocktypelist]
-        else:
-            shown_rocks = list(set(vals))
-            shown_rocks.sort()
-            num_shown_rocks = len(shown_rocks)
-            rockmap = dict(zip(shown_rocks, range(num_shown_rocks)))
-            vals = [rockmap[val] for val in vals]
-            rocknames = [grid.rocktypelist[irock].name for irock in shown_rocks]
-        if rockgroup:
-            if isinstance(rockgroup,str): rockgroup = [i for i,c in enumerate(rockgroup) if c<>'*']
-            def namegroup(name): return ''.join([c if i in rockgroup else '*' for i,c in enumerate(name)])
-            valgroup = dict([(i,namegroup(name)) for i,name in enumerate(rocknames)])
-            rocknames = list(set(valgroup.values()))
-            rocknames.sort()
-            num_shown_rocks = len(rocknames)
-            rockmap = dict(zip(rocknames, range(num_shown_rocks)))
-            vals = [rockmap[valgroup[val]] for val in vals]
-        colourmap = cm.get_cmap(colourmap, num_shown_rocks)
-        colourbar_limits = (0, num_shown_rocks)
-        return vals, rocknames, colourmap, colourbar_limits
-
-    def layer_plot(self, layer=0, variable=None, variable_name=None, unit=None, column_names=None, node_names=None, column_centres=None,
-                   nodes=None, colourmap=None, linewidth=0.2, linecolour='black', aspect='equal', plt=None, subplot=111, title=None,
-                   xlabel='x (m)', ylabel='y (m)', contours=False, contour_label_format='%3.0f', contour_grid_divisions=(100,100),
-                   connections=None, colourbar_limits=None, plot_limits=None, wells = None, well_names = True,
-                   hide_wells_outside = False, wellcolour = 'blue', welllinewidth = 1.0, wellname_bottom = True,
-                   rocktypes = None, allrocks = False, rockgroup = None):
-        """Produces a layer plot of a Mulgraph grid, shaded by the specified variable (an array of values for each block).
-        A unit string can be specified for annotation.  Column names, node names, column centres and nodes can be optionally
-        superimposed, and the colour map, linewidth, aspect ratio, colour-bar limits and plot limits specified.
-        If no variable is specified, only the grid is drawn, without shading. If an elevation (float) is given instead
-        of a layer name, the layer containing that elevation is plotted.  If layer is set to None, then the ground surface
-        is plotted (i.e. the surface layer for each column)."""
-        import matplotlib
-        if plt is None: 
-            import matplotlib.pyplot as plt
-            loneplot = True
-        else: loneplot = False
-        matplotlib.rcParams.update({'mathtext.default': 'regular','figure.figsize':(12,9)})
-        ax = plt.subplot(subplot,aspect = aspect)
-        if isinstance(layer,(float,int)):
-            layer_elev = layer
-            layer = self.layer_containing_elevation(float(layer))
-            if layer: default_title = 'layer '+layer.name+' (elevation '+("%4.0f"%float(layer_elev)).strip()+' m)'
-            else: raise Exception("Layer elevation out of range in layer_plot()")
-        elif layer is None: default_title = 'surface layer'
-        elif layer in self.layerlist: default_title = 'layer '+layer.name
-        elif layer in self.layer:
-            layer = self.layer[layer]
-            default_title = 'layer '+layer.name
-        else: raise Exception("Unknown layer in layer_plot()")
-        if variable is not None:
-            if len(variable)==self.num_columns: variable = self.column_values_to_block(variable)
-        if variable_name: varname = variable_name
-        else: varname = 'Value'
-        if column_names:
-            if not isinstance(column_names,list): column_names = self.column.keys()
-        else: column_names = []
-        if node_names:
-            if not isinstance(node_names,list): node_names = self.node.keys()
-        else: node_names = []
-        if column_centres:
-            if not isinstance(column_centres,list): column_centres = self.column.keys()
-        else: column_centres = []
-        if nodes:
-            if not isinstance(nodes,list): nodes = self.node.keys()
-        else: nodes = []
-        verts,vals = [],[]
-        if not isinstance(contours,bool): contours = list(contours)
-        if contours<>False: xc,yc = [],[]
-        if connections is not None:
-            c = np.abs(self.connection_angle_cosine)
-            ithreshold = np.where(c>connections)[0]
-            from matplotlib.colors import colorConverter
-            for i in ithreshold:
-                colc = [col.centre for col in self.connectionlist[i].column]
-                plt.plot([p[0] for p in colc],[p[1] for p in colc],color = colorConverter.to_rgb(str(1.-c[i])))
-        if rocktypes: variable, varname = rocktypes.rocktype_indices, 'Rock type'
-        for col in self.columnlist:
-            if layer is None: layername = self.column_surface_layer(col).name
-            else: layername = layer.name
-            blkname = self.block_name(layername,col.name)
-            if blkname in self.block_name_list:
-                if contours<>False:
-                    xc.append(col.centre[0])
-                    yc.append(col.centre[1])
-                if variable is not None: val = variable[self.block_name_index[blkname]]
-                else: val = 0
-                vals.append(val)
-                verts.append(tuple([tuple([p for p in n.pos]) for n in col.node]))
-                if col.name in column_names:
-                    ax.text(col.centre[0],col.centre[1],col.name,clip_on = True,horizontalalignment = 'center')
-                if col.name in column_centres:
-                    ax.text(col.centre[0],col.centre[1],'+',color = 'red',clip_on = True,
-                            horizontalalignment = 'center',verticalalignment = 'center')
-        for node in [self.node[name] for name in node_names]:
-                ax.text(node.pos[0],node.pos[1],node.name,clip_on = True,horizontalalignment = 'center')
-        for node in [self.node[name] for name in nodes]:
-                ax.text(node.pos[0],node.pos[1],'+',color = 'red',clip_on = True,
-                        horizontalalignment = 'center',verticalalignment = 'center')
-        import matplotlib.collections as collections
-        if variable is not None: facecolors = None
-        else: facecolors = []
-        if rocktypes: vals, rocknames, colourmap, colourbar_limits = \
-                self.setup_rocktype_plot(rocktypes, vals, colourmap, allrocks, rockgroup)
-        col = collections.PolyCollection(verts,cmap = colourmap,linewidth = linewidth,facecolors = facecolors,edgecolors = linecolour)
-        if variable is not None: col.set_array(np.array(vals))
-        if colourbar_limits is not None: col.norm.vmin,col.norm.vmax = tuple(colourbar_limits)
-        ax.add_collection(col)
-        if plot_limits is not None:
-            plt.xlim(plot_limits[0])
-            plt.ylim(plot_limits[1])
-        else: ax.autoscale_view()
-        if contours is not False:
-            from matplotlib.mlab import griddata
-            xc,yc = np.array(xc),np.array(yc)
-            valc = np.array(vals)
-            bds = self.bounds
-            xgrid = np.linspace(bds[0][0],bds[1][0],contour_grid_divisions[0])
-            ygrid = np.linspace(bds[0][1],bds[1][1],contour_grid_divisions[1])
-            valgrid = griddata(xc,yc,valc,xgrid,ygrid)
-            if isinstance(contours,list): cvals = contours
-            else: cvals = False
-            CS = plt.contour(xgrid,ygrid,valgrid,cvals,colors = 'k')
-            if contour_label_format is not None: plt.clabel(CS, inline = 1,fmt = contour_label_format)
-        plt.xlabel(xlabel)
-        plt.ylabel(ylabel)
-        scalelabel = varname
-        if unit: scalelabel += ' ('+unit+')'
-        if variable is not None:
-            cbar = plt.colorbar(col)
-            cbar.set_label(scalelabel)
-            if rocktypes:
-                cbar.set_ticks([i+0.5 for i in range(len(rocknames))])
-                cbar.set_ticklabels(rocknames)
-                cbar.ax.invert_yaxis() # to get in same top-down order as in the data file
-            default_title = varname+' in '+default_title
-        self.layer_plot_wells(plt, ax, layer, wells, well_names, hide_wells_outside, wellcolour, welllinewidth, wellname_bottom)
-        if title is None: title = default_title
-        plt.title(title)
-        if loneplot: plt.show()
-
-    def slice_plot_wells(self, plt, ax, linespec, line, wells, well_names, hide_wells_outside,
-                         wellcolour, welllinewidth, wellname_bottom):
-        """Draws wells on a layer plot, given the plot and axes.  For documentation of the parameters, see slice_plot()."""
-        if wells is True: wells = self.welllist
-        elif wells is False or wells is None: wells = []
-        elif isinstance(wells, list):
-            if isinstance(wells[0], str): wells = [self.well[name] for name in wells]
-        if well_names is True: well_names = wells
-        elif well_names is None or well_names is False: well_names = []
-        elif isinstance(well_names, list):
-            if isinstance(well_names[0], str): well_names = [self.well[name] for name in well_names]
-        if len(wells) > 0:
-            if hide_wells_outside is False:
-                def show_well(well): return True
-            elif isinstance(hide_wells_outside, (float,int)):
-                def show_well(well):
-                    hpos = [pos[:2] for pos in well.pos]
-                    return polyline_line_distance(hpos, line) <= hide_wells_outside
-            else: raise Exception('slice_plot_wells() error: unrecognised value for parameter hide_wells_outside')
-            def slice_project(pos):
-                """Returns 2-D projection of a 3-D point onto the slice plane"""
-                hppos = line_projection(pos[:2], line)
-                return np.array([np.linalg.norm(hppos - line[0]), pos[2]])
-            def slice_translate(pos):
-                if linespec == 'x': pos += np.array([line[0][0], 0.])
-                elif linespec == 'y': pos += np.array([line[0][1], 0.])
-                return pos
-            for well in wells:
-                if show_well(well):
-                    pwellhead = slice_translate(slice_project(well.head))
-                    plt.plot(pwellhead[0], pwellhead[1], 'o', color = wellcolour)
-                    if hide_wells_outside is False:
-                        wpos = slice_translate(np.array([slice_project(pos) for pos in well.pos]))
-                        plt.plot(wpos[:,0], wpos[:,1], '-', color = wellcolour, linewidth = welllinewidth)
-                    else: # draw well sections outside as dotted lines
-                        wellsections = {True: [], False: []}
-                        top = well.head
-                        dtop = point_line_distance(top[:2],line)
-                        topinside = dtop <= hide_wells_outside
-                        wellsections[topinside].append([top])
-                        for bot in well.pos[1:]:
-                            dbot = point_line_distance(bot[:2],line)
-                            botinside = dbot <= hide_wells_outside
-                            if botinside == topinside: wellsections[topinside][-1].append(bot)
-                            else:
-                                try: xi = (hide_wells_outside - dtop)/(dbot - dtop)
-                                except ZeroDivisionError: xi = 1.0
-                                cross = (1.-xi)*top + xi*bot
-                                wellsections[topinside][-1].append(cross)
-                                wellsections[botinside].append([cross])
-                            top,dtop,topinside = bot,dbot,botinside
-                        linetype = {True:'-', False:':'}
-                        for inside,sections in wellsections.iteritems():
-                            for section in sections:
-                                wpos = slice_translate(np.array([slice_project(pos) for pos in section]))
-                                plt.plot(wpos[:,0], wpos[:,1], linetype[inside], color = wellcolour,
-                                         linewidth = welllinewidth)
-                    if well in well_names:
-                        if wellname_bottom: namepos, namealign = well.bottom, 'top'
-                        else: namepos, namealign = well.head, 'bottom'
-                        nameposp = slice_translate(slice_project(namepos))
-                        ax.text(nameposp[0], nameposp[1], well.name, clip_on = True,
-                                horizontalalignment = 'center', verticalalignment = namealign)
-
-    def slice_plot(self, line=None, variable=None, variable_name=None, unit=None, block_names=None, colourmap=None, linewidth=0.2,
-                   linecolour='black', aspect='auto', plt=None, subplot=111, title=None, xlabel=None, ylabel='elevation (m)',
-                   contours=False, contour_label_format='%3.0f', contour_grid_divisions=(100,100), colourbar_limits=None,
-                   plot_limits=None, column_axis = False, layer_axis = False, wells = None, well_names = True,
-                   hide_wells_outside = False, wellcolour = 'blue', welllinewidth = 1.0, wellname_bottom = False,
-                   rocktypes = None, allrocks = False, rockgroup = None):
-        """Produces a vertical slice plot of a Mulgraph grid, shaded by the specified variable (an array of values for each block).
-       A unit string can be specified for annotation.  Block names can be optionally superimposed, and the colour 
-       map, linewidth, aspect ratio, colour-bar limits and plot limits specified.
-       If no variable is specified, only the grid is drawn, without shading.  If no line is specified, a slice
-       through the grid bounds is made (bottom left to top right).
-       If a string 'x' or 'y' is passed in instead of a line, a plot is made through the centre of the grid along
-       the x- or y-axes, and the coordinate along the slice represents the actual x- or y- coordinate.  If a northing
-       (float, in degrees) is passed instead of a line, a plot is made through the centre along the specified northing direction."""
-        if line is None:
-            l=self.bounds
-            default_title='vertical slice across grid bounds'
-        elif isinstance(line,str):
-            axislines={'x':[np.array([self.bounds[0][0],self.centre[1]]),np.array([self.bounds[1][0],self.centre[1]])],
-                       'y':[np.array([self.centre[0],self.bounds[0][1]]),np.array([self.centre[0],self.bounds[1][1]])]}
-            if line in axislines:
-                l=axislines[line]
-                default_title='vertical slice along '+line+' axis'
-            else:
-                l=self.bounds
-                default_title='vertical slice across grid bounds'
-        elif isinstance(line,(float,int)):
-            r=0.5*norm(self.bounds[1]-self.bounds[0])
-            from math import radians,cos,sin
-            theta=radians(line)
-            d=r*np.array([sin(theta),cos(theta)])
-            l=[self.centre-d,self.centre+d]
-            default_title='vertical slice '+("%3.0f"%float(line)).strip()+'$^\circ$N'
-        else:
-            l=line
-            default_title='vertical slice from ('+("%7.0f"%l[0][0]).strip()+','+("%7.0f"%l[0][1]).strip()+') to ('+("%7.0f"%l[1][0]).strip()+','+("%7.0f"%l[1][1]).strip()+')'
-        if norm(l[1]-l[0])>0.0:
-            import matplotlib
-            if plt is None:
-                import matplotlib.pyplot as plt
-                loneplot=True
-            else: loneplot=False
-            matplotlib.rcParams.update({'mathtext.default': 'regular','figure.figsize':(12,9)})
-            ax = plt.subplot(subplot,aspect=aspect)
-            if variable is not None:
-                if len(variable)==self.num_columns: variable=self.column_values_to_block(variable)
-            if variable_name: varname=variable_name
-            else: varname='Value'
-            if rocktypes: variable, varname = rocktypes.rocktype_indices, 'Rock type'
-            if block_names:
-                if not isinstance(block_names,list): block_names=self.block_name_list
-            else: block_names=[]
-            track=self.column_track(l)
-            if track:
-                if xlabel is None:
-                    if line=='x': xlabel='x (m)'
-                    elif line=='y': xlabel='y (m)'
-                    else: xlabel='distance (m)'
-                ax.set_xlabel(xlabel)
-                if column_axis: colnames, colcentres = [],[]
-                verts,vals=[],[]
-                if not isinstance(contours,bool): contours=list(contours)
-                if contours<>False: xc,yc=[],[]
-                for trackitem in track:
-                    col,points=trackitem[0],trackitem[1:]
-                    inpoint=points[0]
-                    if len(points)>1: outpoint=points[1]
-                    else: outpoint=inpoint
-                    if line=='x': din,dout=inpoint[0],outpoint[0]
-                    elif line=='y': din,dout=inpoint[1],outpoint[1]
-                    else: din,dout=norm(inpoint-l[0]),norm(outpoint-l[0])
-                    dcol = 0.5*(din+dout)
-                    if column_axis: colnames.append(col.name); colcentres.append(dcol)
-                    for lay in self.layerlist[1:]:
-                        if col.surface>lay.bottom:
-                            blkname=self.block_name(lay.name,col.name)
-                            if variable is not None: val=variable[self.block_name_index[blkname]]
-                            else: val=0
-                            vals.append(val)
-                            top=self.block_surface(lay,col)
-                            verts.append(((din,lay.bottom),(din,top),(dout,top),(dout,lay.bottom)))
-                            if blkname in block_names:
-                                ax.text(dcol,lay.centre,blkname,clip_on=True,horizontalalignment='center')
-                            if contours<>False:
-                                xc.append(dcol); yc.append(lay.centre)
-                import matplotlib.collections as collections
-                if variable is not None: facecolors=None
-                else: facecolors=[]
-                if rocktypes: vals, rocknames, colourmap, colourbar_limits = \
-                        self.setup_rocktype_plot(rocktypes, vals, colourmap, allrocks, rockgroup)
-                col=collections.PolyCollection(verts,cmap=colourmap,linewidth=linewidth,facecolors=facecolors,edgecolors=linecolour)
-                if variable is not None: col.set_array(np.array(vals))
-                if colourbar_limits is not None: col.norm.vmin,col.norm.vmax=tuple(colourbar_limits)
-                ax.add_collection(col)
-                if plot_limits is not None:
-                    ax.set_xlim(plot_limits[0]); ax.set_ylim(plot_limits[1])
-                else: ax.autoscale_view()
-                if contours<>False:
-                    from matplotlib.mlab import griddata
-                    xc,yc=np.array(xc),np.array(yc)
-                    valc=np.array(vals)
-                    bds=((np.min(xc),np.min(yc)),(np.max(xc),np.max(yc)))
-                    xgrid=np.linspace(bds[0][0],bds[1][0],contour_grid_divisions[0])
-                    ygrid=np.linspace(bds[0][1],bds[1][1],contour_grid_divisions[1])
-                    valgrid=griddata(xc,yc,valc,xgrid,ygrid)
-                    if isinstance(contours,list): cvals=contours
-                    else: cvals=False
-                    CS=plt.contour(xgrid,ygrid,valgrid,cvals,colors='k')
-                    if contour_label_format is not None: plt.clabel(CS, inline=1,fmt=contour_label_format)
-                ax.set_ylabel(ylabel)
-                scalelabel=varname
-                if unit: scalelabel+=' ('+unit+')'
-                if variable is not None:
-                    cbar=plt.colorbar(col)
-                    cbar.set_label(scalelabel)
-                    if rocktypes:
-                        cbar.set_ticks([i+0.5 for i in range(len(rocknames))])
-                        cbar.set_ticklabels(rocknames)
-                        cbar.ax.invert_yaxis() # to get in same top-down order as in the data file
-                    default_title=varname+' in '+default_title
-                if column_axis:
-                    ax.set_xticks(colcentres)
-                    ax.set_xticklabels(colnames)
-                    ax.set_xlabel('column')
-                if layer_axis:
-                    ax.set_yticks([lay.centre for lay in self.layerlist])
-                    ax.set_yticklabels([lay.name for lay in self.layerlist])
-                    ax.set_ylabel('layer')
-                self.slice_plot_wells(plt, ax, line, l, wells, well_names, hide_wells_outside, wellcolour, welllinewidth, wellname_bottom)
-                if title is None: title=default_title
-                plt.title(title)
-                if loneplot: plt.show()
-            else: print 'Slice',str(line),'does not intersect the grid.'
-
-    def line_values(self,start,end,variable,divisions=100,coordinate=False,qtree=None):
-        """Gets values of variable along specified line through geometry.  Returns two arrays for
-        distance along line (or specified coordinate) and value at each position."""
-        if isinstance(start,(list,tuple)): start=np.array(start)
-        if isinstance(end,(list,tuple)): end=np.array(end)
-        x,y=[],[]
-        line_length=norm(end-start)
-        if line_length>0.0:
-            for i in xrange(divisions+1):
-                xi=float(i)/divisions
-                pos=(1.-xi)*start+xi*end
-                dist=xi*line_length
-                blkname=self.block_name_containing_point(pos,qtree=qtree)
-                if blkname:
-                    if coordinate != None: x.append(pos[coordinate])
-                    else: x.append(dist)
-                    y.append(variable[self.block_name_index[blkname]])
-        return np.array(x),np.array(y)
-
-    def polyline_values(self,polyline,variable,divisions=100,coordinate=False,qtree=None):
-        """Gets values of a variable along a specified polyline, returning two arrays for distance along the polyline and value."""
-        x,y=[],[]
-        for i in xrange(len(polyline)-1):
-            start,end=polyline[i],polyline[i+1]
-            xi,yi=self.line_values(start,end,variable,divisions,coordinate,qtree=qtree)
-            if i>0:
-                xi=xi[1:]; yi=yi[1:]
-            if not coordinate:
-                if len(x)>0: xi+=x[-1]  # add end distance from last segment
-            x+=list(xi)
-            y+=list(yi)
-        return np.array(x),np.array(y)
-
-    def well_values(self,well_name,variable,divisions=1,elevation=False,deviations=False,qtree=None,extend=False):
-        """Gets values of a variable down a specified well, returning distance down the well 
-        (or elevation) and value.  Vertical coordinates can be taken from the nodes of the
-        well deviations, or from the grid geometry layer centres (if deviations is False).
-        If extend is True, the well trace is extended to the bottom of the model."""
-        if elevation: coordinate=2  # return coordinate 2 (i.e. z)
-        else: coordinate=False
-        if well_name in self.well: 
-            well=self.well[well_name]
-            if deviations:
-                from copy import copy
-                polyline=copy(well.pos)
-                grid_bottom=self.layerlist[-1].bottom
-                if extend and well.bottom[2]>grid_bottom: polyline.append(well.elevation_pos(grid_bottom,extend=True))
-            else:
-                polyline=[]
-                for layer in self.layerlist:
-                    p=well.elevation_pos(layer.centre,extend=extend)
-                    if p is not None: polyline.append(p)
-            return self.polyline_values(polyline,variable,divisions,coordinate,qtree=qtree)
-        else: return None
-
-    def column_values(self, col, variable, depth = False):
-        """Gets values of a variable down a specified column in the grid, returning elevation
-        (or depth) and value."""
-        if isinstance(col,str):
-            if col in self.column: col = self.column[col]
-            else: return None
-        itop = self.column_surface_layer_index(col)
-        # atmosphere block:
-        if self.atmosphere_type == 0: blks = [self.block_name(self.layerlist[0].name,self.atmosphere_column_name)]
-        elif self.atmosphere_type ==1: blks = [self.block_name(self.layerlist[0].name,col.name)]
-        else: blks = []
-        # indices of subsurface blocks:
-        lays = self.layerlist[itop:]
-        blks += [self.block_name(lay.name, col.name) for lay in lays]
-        blkindex = np.array([self.block_name_index[blk] for blk in blks])
-        val = variable[blkindex]
-        z = np.array([self.layer[self.layer_name(blk)].centre for blk in blks])
-        if depth: return self.layer[self.layer_name(blks[0])].top - z, val
-        else: return z,val
-                    
-    def line_plot(self,start=None,end=None,variable=None,variable_name=None,unit=None,divisions=100,plt=None,subplot=111,title='',xlabel='distance (m)'):
-        """Produces a line plot of the specified variable through a Mulgraph grid."""
-        if (start is None) or (end is None):
-            [start,end]=self.bounds
-            default_title='line plot across grid bounds'
-        else:
-            if isinstance(start,(list,tuple)): start=np.array(start)
-            if isinstance(end,(list,tuple)): end=np.array(end)
-            default_title='line plot from ('+("%7.0f"%start[0]).strip()+','+("%7.0f"%start[1]).strip()+','+("%7.0f"%start[2]).strip()+') to ('+("%7.0f"%end[0]).strip()+','+("%7.0f"%end[1]).strip()+','+("%7.0f"%end[2]).strip()+')'
-        x,y=self.line_values(start,end,variable,divisions)
-        import matplotlib
-        if plt is None:
-            import matplotlib.pyplot as plt
-            loneplot=True
-        else: loneplot=False
-        matplotlib.rcParams.update({'mathtext.default': 'regular','figure.figsize':(12,9)})
-        plt.subplot(subplot)
-        if variable is not None:
-            if len(variable)==self.num_columns: variable=self.column_values_to_block(variable)
-        if variable_name: varname=variable_name
-        else: varname='Value'
-        plt.plot(x,y)
-        plt.xlabel(xlabel)
-        ylabel=varname
-        if unit: ylabel+=' ('+unit+')'
-        plt.ylabel(ylabel)
-        default_title+=' of '+varname
-        if title is None: title=default_title
-        plt.title(title)
-        if loneplot: plt.show()
-
-    def optimize(self,nodenames=None,connection_angle_weight=1.0,column_aspect_weight=0.0,column_skewness_weight=0.0,pest=False):
-        """Adjusts positions of specified nodes to optimize grid.  If nodenames list is not specified,
-        all node positions are optimized.  Grid quality can be defined as a combination of connection
-        angle cosine, column aspect ratio and column skewness.  Increasing the weight for any of these
-        increases its importance in the evaluation of grid quality.
-        Note that an error will result if the connection angle weight and either of the other weights is set to zero- in
-        this case there are not enough constraints to fit the parameters.
-        If pest is set to True, the PEST parameter estimation software is used to perform the optimization."""
-        if nodenames is None: nodenames=self.node.keys()
-        # identify which columns are affected:
-        colnames=[col.name for col in self.columnlist if (set(nodenames) & set([node.name for node in col.node]))]
-        for colname in colnames:
-            if self.column[colname].centre_specified: self.column[colname].centre_specified=0
-        if connection_angle_weight>0.0: # identify which connections are affected:
-            cons=[con for con in self.connectionlist if (set(col.name for col in con.column) & set(colnames))]
-        if pest:
-            gridfilename='gpestmesh.dat'
-            self.write(gridfilename)
-            obsgroups=['angle','aspect','skew']
-            obsweight={}
-            nobs=0
-            if connection_angle_weight>0.0:
-                obsweight['angle']=connection_angle_weight
-                nobs+=len(cons)
-            if column_aspect_weight>0.0:
-                obsweight['aspect']=column_aspect_weight
-                nobs+=len(colnames)
-            if column_skewness_weight>0.0:
-                obsweight['skew']=column_skewness_weight
-                nobs+=len(colnames)
-            def write_pest_control_file():
-                pst=open('pestmesh.pst','w')
-                pst.write('\n'.join([
-                            'pcf','* control data','restart estimation',
-                            str(2*len(nodenames))+' '+str(nobs)+' 1 0 '+str(len(obsweight)),
-                            '    1     1 single point   1   0   0',
-                            '5.0   2.0   0.3  0.03    10',
-                            '3.0   3.0 0.001  0',
-                            '0.1',
-                            '30  0.01     3     3  0.01     3',
-                            '1     1     1',
-                            '* parameter groups',
-                            'pos           absolute 0.01  0.0  switch  2.0 parabolic',
-                            '* parameter data\n']))
-                for name in nodenames:
-                    parname='node_'+name.strip()+'_'
-                    for i in xrange(2):
-                        pst.write(parname+str(i)+' none relative '+'%12.3f'%self.node[name].pos[i]+' '+'%12.3f'%self.bounds[0][i]+
-                                  ' '+'%12.3f'%self.bounds[1][i]+' pos 1.0 0.0 1\n')
-                pst.write('* observation groups\n')
-                for group in obsweight: pst.write(group+'\n')
-                pst.write('* observation data\n')
-                for group in obsgroups:
-                    if group in obsweight:
-                        if group=='angle':
-                            n=len(cons)
-                            target=0.0
-                        else:
-                            n=len(colnames)
-                            target=1.0
-                        for i in xrange(n): pst.write(group+str(i)+' %5.2f'%target+' %5.2f'%obsweight[group]+' '+group+'\n')
-                pst.write('\n'.join([
-                            '* model command line','python pestmesh_model.py',
-                            '* model input/output','pestmesh.tpl  pestmesh.in',
-                            'pestmesh.ins  pestmesh.out','* prior information\n']))
-                pst.close()
-            def write_pest_model_file():
-                mod=open('pestmesh_model.py','w')
-                mod.write('\n'.join([
-                        "from mulgrids import *",
-                        "geo=mulgrid('"+gridfilename.strip()+"')",
-                        "nodenames=[node.replace('\\n','') for node in open('pestmesh_nodes.txt').readlines()]",
-                        "dat=open('pestmesh.in').readlines()",
-                        "nnodes=len(dat)/2",
-                        "for i in xrange(nnodes):",
-                        "    x,y=float(dat[2*i][0:20]),float(dat[2*i+1][0:20])",
-                        "    nodename=nodenames[i]",
-                        "    geo.node[nodename].pos=np.array([x,y])",
-                        "colnames=[col.replace('\\n','') for col in open('pestmesh_columns.txt').readlines()]",
-                        "for colname in colnames:",
-                        "    geo.column[colname].centre_specified=0",
-                        "    geo.column[colname].centre=geo.column[colname].centroid",
-                        "result=[]\n"]))
-                if 'angle' in obsweight:
-                    mod.write("connames=[tuple(names.replace('\\n','').split(',')) for names in open('pestmesh_connections.txt').readlines()]\n")
-                    mod.write("result+=[geo.connection[conname].angle_cosine for conname in connames]\n")
-                if 'aspect' in obsweight:
-                    mod.write("result+=[geo.column[colname].side_ratio for colname in colnames]\n")
-                if 'skew' in obsweight:
-                    mod.write("result+=[geo.column[colname].angle_ratio for colname in colnames]\n")
-                mod.write('\n'.join([
-                            "f=open('pestmesh.out','w')",
-                            "for r in result:",
-                            "    f.write('%20.5f\\n'%r)",
-                            "f.close()"]))
-                mod.close()
-            def write_pest_templates():
-                tpl=open('pestmesh.tpl','w')
-                tpl.write("ptf $\n")
-                for name in nodenames:
-                    parname='node_'+name.strip()+'_'
-                    for i in xrange(2): tpl.write("$"+'%18s'%(parname+str(i))+"$\n")
-                tpl.close()
-                ins=open('pestmesh.ins','w')
-                ins.write("pif #\n")
-                for group in obsgroups:
-                    if group in obsweight:
-                        if group=='angle': n=len(cons)
-                        else: n=len(colnames)
-                        for i in xrange(n): ins.write("l1 ["+group+str(i)+"]1:20\n")
-                ins.close()
-            file('pestmesh_nodes.txt','w').write('\n'.join(nodenames))
-            file('pestmesh_columns.txt','w').write('\n'.join(colnames))
-            if 'angle' in obsweight:
-                file('pestmesh_connections.txt','w').write('\n'.join([','.join([col.name for col in con.column]) for con in cons]))
-            write_pest_control_file()
-            write_pest_templates()
-            write_pest_model_file()
-            from os import system
-            system('pest pestmesh.pst')
-            dat=open('pestmesh.in').readlines()
-            for i,nodename in enumerate(nodenames):
-                x,y=float(dat[2*i][0:20]),float(dat[2*i+1][0:20])
-                self.node[nodename].pos=np.array([x,y])
-            for colname in colnames:
-                self.column[colname].centre=self.column[colname].centroid
-        else:
-            from scipy.optimize import leastsq
-            def update_grid(xnode):
-                for xn,nodename in zip(xnode,nodenames): self.node[nodename].pos=xn
-                for colname in colnames: self.column[colname].centre=self.column[colname].centroid
-            def f(x):
-                xpos=[np.array([x[2*i],x[2*i+1]]) for i in xrange(len(nodenames))]
-                update_grid(xpos)
-                if connection_angle_weight: con_angle=[connection_angle_weight*con.angle_cosine for con in cons]
-                else: con_angle=[]
-                if column_aspect_weight: col_aspect=[column_aspect_weight*(self.column[colname].side_ratio-1.0) for colname in colnames]
-                else: col_aspect=[]
-                if column_skewness_weight: col_skewness=[column_skewness_weight*(self.column[colname].angle_ratio-1.0) for colname in colnames]
-                else: col_skewness=[]
-                return np.array(con_angle+col_aspect+col_skewness)
-            x0=[]
-            for nodename in nodenames: x0+=list(self.node[nodename].pos)
-            leastsq(f,np.array(x0))
-
-    def connection_with_nodes(self,nodes):
-        """Returns a connection, if one exists, containing the specified two nodes."""
-        for con in self.connectionlist:
-            if all([node in con.node for node in nodes]): return con
-        return None
-
-    def nodes_in_columns(self,columns):
-        """Returns a list of all nodes in the specified columns."""
-        nodes=set([])
-        for col in columns: nodes=nodes | set(col.node)
-        return list(nodes)
-        
-    def column_boundary_nodes(self,columns):
-        """Returns an ordered list of the nodes on the outer boundary of the group of specified columns."""
-        nodes=self.nodes_in_columns(columns)
-        blacklist_connections=[]
-        def next_bdy_node(n):
-            for col in [c for c in n.column if c in columns]:
-                i=col.node.index(n)
-                n2=col.node[(i+1)%col.num_nodes]
-                con=self.connection_with_nodes([n,n2])
-                if not con: return n2
-                else:
-                    if not (con in blacklist_connections) and \
-                            not all([(c in columns) for c in con.column]): return n2
-            return None
-        # look for a starting node along the left-hand edge of the selection (this avoids
-        # picking up any interior boundaries):
-        startnode=None
-        xmin=bounds_of_points([node.pos for node in nodes])[0][0]
-        leftnodes=[node for node in nodes if node.pos[0]==xmin]
-        for node in leftnodes:
-            nextnode=next_bdy_node(node)
-            if nextnode:
-                startnode=node
-                break
-        if startnode:
-            bdynodes=[]
-            node=startnode
-            back=False
-            while not back:
-                bdynodes.append(node)
-                node=next_bdy_node(node)
-                back=node.name==startnode.name
-                if (node in bdynodes) and not back : # loop in boundary
-                    nodei=bdynodes.index(node)
-                    nnodes=len(bdynodes)
-                    loopcount=nnodes-nodei-1
-                    for i in xrange(loopcount):
-                        n1,n2=bdynodes[-2],bdynodes[-1]
-                        con=self.connection_with_nodes([n1,n2])
-                        if con: blacklist_connections.append(con)
-                        bdynodes.pop()
-                    node=bdynodes.pop()
-            return bdynodes
-        else: return []
-    def get_boundary_nodes(self): return self.column_boundary_nodes(self.columnlist)
-    boundary_nodes=property(get_boundary_nodes)
-
-    def get_boundary_polygon(self):
-        """Returns the simplest polygon representing the boundary of the grid."""
-        return simplify_polygon([node.pos for node in self.boundary_nodes])
-    boundary_polygon=property(get_boundary_polygon)
-
-    def get_boundary_columns(self):
-        """Returns a set of columns on the outer boundary of the grid- those columns that contain at least
-        two boundary nodes."""
-        bdynodes=set(self.boundary_nodes)
-        return set([col for col in self.columnlist if len(set(col.node) & bdynodes)>=2])
-    boundary_columns=property(get_boundary_columns)
-
-    def get_grid3d(self):
-        """Returns 3D nodes and elements for the grid, and a dictionary of 'extra nodes' needed
-        at the top surface from varying surface elevation.  """
-        node3d={}
-        index=0
-        # create subsurface nodes
-        for lay in self.layerlist[1:]:
-            for node in self.nodelist:
-                if any([col.surface>lay.bottom for col in node.column]):
-                    pos3d=np.array(list(node.pos)+[lay.bottom])
-                    node3d[lay.name,node.name]=(index,pos3d)
-                    index+=1
-        # identify where 'extra' nodes are needed
-        extra_node={}
-        for col in [c for c in self.columnlist if c.surface is not None]:
-            for node in col.node:
-                if node.name in extra_node: extra_node[node.name].append(col.name)
-                else: extra_node[node.name]=[col.name]
-        # create surface nodes
-        for node in self.nodelist:
-            if any([(col.surface is None) for col in node.column]):
-                pos3d=np.array(list(node.pos)+[self.layerlist[0].bottom])
-                node3d[self.layerlist[0].name,node.name]=(index,pos3d)
-                index+=1
-            elif node.name in extra_node:
-                for colname in extra_node[node.name]:
-                    pos3d=np.array(list(node.pos)+[self.column[colname].surface])
-                    node3d[self.layerlist[0].name,node.name,colname]=(index,pos3d)
-                    index+=1
-        # create elements
-        elt3d=[]
-        atmlayer=self.layerlist[0]
-        for ilayer,lay in enumerate(self.layerlist[1:]):
-            for col in [c for c in self.columnlist if c.surface>lay.bottom]:
-                elt=[]
-                if col.num_nodes>4: # funny-shaped columns- remove nodes with largest angles
-                    angles=np.array(col.interior_angles)
-                    bad_index=list(np.argsort(-angles))[0:col.num_nodes-4] # indices of corners to remove
-                    icorner=range(col.num_nodes)
-                    for a in bad_index: icorner.remove(a)
-                    corners=[col.node[ic] for ic in icorner]
-                else: corners=col.node
-                for node in corners: elt.append(node3d[lay.name,node.name][0])
-                if ilayer==self.column_surface_layer_index(col)-1: # top block
-                    for node in corners:
-                        if node.name in extra_node: elt.append(node3d[atmlayer.name,node.name,col.name][0])
-                        else: elt.append(node3d[atmlayer.name,node.name][0])
-                else:
-                    for node in corners: elt.append(node3d[self.layerlist[ilayer].name,node.name][0])
-                elt3d.append((lay,col,elt))
-        return node3d,extra_node,elt3d
-    grid3d=property(get_grid3d)
-
-    def get_vtk_grid(self,arrays={}):
-        """Returns a vtkUnstructuredGrid object (for visualisation with VTK) corresponding to the grid in 3D. 
-        VTK data arrays may optionally be added."""
-        from vtk import vtkUnstructuredGrid,vtkPoints,vtkIdList
-        node3d,extra_node,elt3d=self.grid3d
-        # construct the vtk grid
-        grid=vtkUnstructuredGrid()
-        pts=vtkPoints()
-        pts.SetNumberOfPoints(len(node3d))
-        for (key,(i,node)) in node3d.items(): pts.SetPoint(i,node)
-        grid.SetPoints(pts)
-        # create and add cells
-        VTK_HEXAHEDRON,VTK_WEDGE=12,13
-        celltype={6:VTK_WEDGE,8:VTK_HEXAHEDRON}
-        for ielt,(lay,col,elt) in enumerate(elt3d):
-            ids=vtkIdList()
-            for i in elt: ids.InsertNextId(i)
-            grid.InsertNextCell(celltype[len(elt)],ids)
-        for array_type,array_dict in arrays.items():
-            sortedkeys=array_dict.keys()
-            sortedkeys.sort()
-            if array_type=='Block':
-                for key in sortedkeys: grid.GetCellData().AddArray(array_dict[key])
-            elif array_type=='Node':
-                for key in sortedkeys: grid.GetPointData().AddArray(array_dict[key])
-        return grid
-
-    def get_vtk_data(self):
-        """Returns a dictionary of VTK data arrays from the grid (layer and column indices (zero-based), column areas, 
-        block numbers and volumes for each block."""
-        from vtk import vtkFloatArray,vtkIntArray,vtkCharArray
-        arrays={'Block':{'Name':vtkCharArray(),'Layer index':vtkIntArray(),'Column index':vtkIntArray(),'Column area':vtkFloatArray(),'Column elevation':vtkFloatArray(),'Block number':vtkIntArray(),'Volume':vtkFloatArray()},'Node':{}}
-        nele=self.num_underground_blocks
-        string_properties=['Name']
-        string_length=5
-        array_length={'Block':nele,'Node':0}
-        for array_type,array_dict in arrays.items():
-            for name,array in array_dict.items():
-                array.SetName(name)
-                if name in string_properties:
-                    array.SetNumberOfComponents(string_length)
-                    array.SetNumberOfTuples(array_length[array_type])
-                else:
-                    array.SetNumberOfValues(array_length[array_type])
-                    array.SetNumberOfComponents(1)
-        layerindex=self.layer_index
-        colindex=self.column_index
-        for iblk,blockname in enumerate(self.block_name_list[self.num_atmosphere_blocks:]):
-            layname,colname=self.layer_name(blockname),self.column_name(blockname)
-            lay,col=self.layer[layname],self.column[colname]
-            arrays['Block']['Name'].SetTupleValue(iblk,blockname)
-            arrays['Block']['Layer index'].SetValue(iblk,layerindex[layname])
-            arrays['Block']['Column index'].SetValue(iblk,colindex[colname])
-            arrays['Block']['Column area'].SetValue(iblk,col.area)
-            arrays['Block']['Column elevation'].SetValue(iblk,col.surface)
-            arrays['Block']['Block number'].SetValue(iblk,self.block_name_index[blockname]+1)
-            arrays['Block']['Volume'].SetValue(iblk,self.block_volume(lay,col))
-        return arrays
-    vtk_data=property(get_vtk_data)
-
-    def filename_base(self,filename=''):
-        """Returns base of filename (with extension removed).  If specified filename is blank,
-        the geometry filename property is used; if this is also blank, a default is used."""
-        from os.path import splitext
-        default_filename='geometry.dat'
-        if filename=='':
-            if self.filename=='': filename=default_filename
-            else: filename=self.filename
-        base,ext=splitext(filename)
-        return base
-
-    def write_bna(self,filename=''):
-        """Writes horizontal grid to Atlas BNA file."""
-        filename=self.filename_base(filename)+'.bna'
-        f=open(filename,'w')
-        headerfmt='"%3s","",%1d\n'
-        nodefmt='%10.2f,%10.2f\n'
-        for col in self.columnlist:
-            f.write(headerfmt% (col.name,col.num_nodes+1))
-            for node in col.node+[col.node[0]]:
-                f.write(nodefmt%(node.pos[0],node.pos[1]))
-        f.close()
-
-    def write_layer_bln(self,filename='',aspect=8.0,left=0.0):
-        """Writes layer grid to Golden Software blanking (BLN) file."""
-        filename=self.filename_base(filename)+'_layers.bln'
-        f=open(filename,'w')
-        width=(self.layerlist[1].top-self.layerlist[-1].bottom)/aspect
-        right=left+width
-        nodefmt='%10.2f,%10.2f\n'
-        for layer in self.layerlist:
-            f.write('5,1\n')
-            pts=[(left,layer.top),(left,layer.bottom),(right,layer.bottom),(right,layer.top),(left,layer.top)]
-            for x,z in pts: f.write(nodefmt%(x,z))
-        f.close()
-
-    def write_bna_labels(self,filename=''):
-        """Writes label file for BNA file (containing the column names)."""
-        filename=self.filename_base(filename)+'_column_names.csv'
-        f=open(filename,'w')
-        fmt='%.2f,%.2f,"%s"\n'
-        for col in self.columnlist: f.write(fmt%tuple(list(col.centre)+[col.name]))
-        f.close()
-
-    def write_layer_bln_labels(self,filename='',aspect=8.0,left=0.0):
-        """Writes label files for layer BLN file (containing the bottom elevations, centres and layer names)."""
-        base=self.filename_base(filename)
-        width=(self.layerlist[1].top-self.layerlist[-1].bottom)/aspect
-        right=left+width
-        centre=left+0.5*width
-        labels=['bottom_elevation','centre','name']
-        filenames=[base+'_layer_'+label+'s.csv' for label in labels]
-        files=dict(zip(labels,[file(filename,'w') for filename in filenames]))
-        fmt=dict(zip(labels,['%.2f,%.2f,%.2f\n']*2+['%.2f,%.2f,"%s"\n']))
-        start=dict(zip(labels,[0,1,1]))
-        for label in labels: files[label].write('"X","Y","'+label+'"\n')
-        for i,layer in enumerate(self.layerlist):
-            for label in labels:
-                vals=dict(zip(labels,[(left,layer.bottom,layer.bottom),(right,layer.centre,layer.centre),(centre,layer.centre,layer.name)]))
-                if i>=start[label]: files[label].write(fmt[label]%vals[label])
-        for f in files.values(): f.close()
-
-    def export_surfer(self,filename='',aspect=8.0,left=0.0):
-        """Writes files used for plotting geometry in Surfer."""
-        self.write_bna(filename)
-        self.write_bna_labels(filename)
-        self.write_layer_bln(filename,aspect,left)
-        self.write_layer_bln_labels(filename,aspect,left)
-
-    def write_vtk(self,filename='',arrays=None,wells=False):
-        """Writes *.vtu file for a vtkUnstructuredGrid object corresponding to the grid in 3D, with the specified filename,
-        for visualisation with VTK."""
-        from vtk import vtkXMLUnstructuredGridWriter
-        base=self.filename_base(filename)
-        filename=base+'.vtu'
-        if wells: self.write_well_vtk(filename)
-        if arrays is None: arrays=self.vtk_data
-        vtu=self.get_vtk_grid(arrays)
-        writer=vtkXMLUnstructuredGridWriter()
-        writer.SetFileName(filename)
-        writer.SetInput(vtu)
-        writer.Write()
-        
-    def get_well_vtk_grid(self):
-        """Returns a VTK grid corresponding to the wells in the geometry."""
-        from vtk import vtkUnstructuredGrid,vtkPoints,vtkIdList,vtkCharArray
-        grid=vtkUnstructuredGrid()
-        num_deviations=sum([well.num_deviations+1 for well in self.welllist])
-        pts=vtkPoints()
-        pts.SetNumberOfPoints(num_deviations)
-        i=0
-        for well in self.welllist:
-            for p in well.pos:
-                pts.SetPoint(i,list(p))
-                i+=1
-        grid.SetPoints(pts)
-        VTK_POLY_LINE=4
-        i=0
-        for well in self.welllist:
-            ids=vtkIdList()
-            for p in well.pos:
-                ids.InsertNextId(i)
-                i+=1
-            grid.InsertNextCell(VTK_POLY_LINE,ids)
-        namearray=vtkCharArray()
-        string_length=5
-        namearray.SetName('Name')
-        namearray.SetNumberOfComponents(string_length)
-        namearray.SetNumberOfTuples(self.num_wells)
-        for i,well in enumerate(self.welllist):
-            namearray.SetTupleValue(i,well.name)
-        grid.GetCellData().AddArray(namearray)
-        return grid
-
-    def write_well_vtk(self,filename=''):
-        from vtk import vtkXMLUnstructuredGridWriter
-        filename=self.filename_base(filename)+'_wells.vtu'
-        vtu=self.get_well_vtk_grid()
-        writer=vtkXMLUnstructuredGridWriter()
-        writer.SetFileName(filename)
-        writer.SetInput(vtu)
-        writer.Write()
-
-    def snap_columns_to_layers(self,min_thickness=1.0,columns=[]):
-        """Snaps column surfaces to the bottom of their layers, if the surface block thickness is smaller than
-        a given value.  This can be carried out over an optional subset of columns in the grid, otherwise over 
-        all columns."""
-        if min_thickness>0.0:
-            if columns==[]: columns=self.columnlist
-            else: 
-                if isinstance(columns[0],str): columns=[self.column[col] for col in columns]
-            for col in columns:
-                toplayer=self.column_surface_layer(col)
-                if col.surface-toplayer.bottom<min_thickness:
-                    col.surface=toplayer.bottom
-                    col.num_layers-=1
-            self.setup_block_name_index()
-
-    def fit_surface(self,data,alpha=0.1,beta=0.1,columns=[],min_columns=[],grid_boundary=False, layer_snap=0.0):
-        """Fits column surface elevations to the grid from the data, using least-squares bilinear finite element fitting with
-        Sobolev smoothing.  The parameter data should be in the form of a 3-column array with x,y,z data in each row.
-        The smoothing parameters alpha and beta control the first and second derivatives of the surface.
-        If the parameter columns is specified, elevations will only be fitted for the specified column names.
-        For columns with names in min_columns, column elevations will be calculated as the minimum of the fitted nodal
-        elevations.  For all other columns, the average of the nodal values is used.  If grid_boundary is True, only data
-        inside the bounding polygon of the grid are used- this can speed up the fitting if there are many data outside the 
-        grid, and the grid has a simply-shaped boundary.  The layer_snap parameter can be specified as a positive number
-        to avoid the creation of very thin top surface layers, if the fitted elevation is very close to the bottom of a layer.
-        In this case the value of layer_snap is a tolerance representing the smallest permissible layer thickness."""
-
-        if columns==[]: columns=self.columnlist
-        else: 
-            if isinstance(columns[0],str): columns=[self.column[col] for col in columns]
-        if min_columns<>[]:
-            if not isinstance(min_columns[0],str): min_columns=[col.name for col in min_columns]
-        if all([col.num_nodes in [3,4] for col in columns]):
-            nodes=self.nodes_in_columns(columns)
-            node_index=dict([(node.name,i) for i,node in enumerate(nodes)])
-            num_nodes=len(nodes)
-            # assemble least squares FEM fitting system:
-            from scipy import sparse
-            A=sparse.lil_matrix((num_nodes,num_nodes))
-            b=np.zeros(num_nodes)
-            guess=None
-            if grid_boundary: bounds=self.boundary_polygon
-            else: bounds=None
-            qtree=self.column_quadtree(columns)
-            import sys
-            nd=len(data)
-            for idata,d in enumerate(data):
-                col=self.column_containing_point(d[0:2],columns,guess,bounds,qtree)
-                percent=100.*idata/nd
-                ps='fit_surface %3.0f%% done'% percent
-                sys.stdout.write('%s\r' % ps)
-                sys.stdout.flush()
-                if col:
-                    xi=col.local_pos(d[0:2])
-                    if xi is not None:
-                        guess=col
-                        psi=col.basis(xi)
-                        for i,nodei in enumerate(col.node):
-                            I=node_index[nodei.name]
-                            for j,nodej in enumerate(col.node):
-                                J=node_index[nodej.name]
-                                A[I,J]+=psi[i]*psi[j]
-                            b[I]+=psi[i]*d[2]
-            # add smoothing:
-            smooth={3: 0.5*alpha*np.array([[1.,0.,-1.],[0.,1.,-1.],[-1.,-1.,2.]]),
-                    4: alpha/6.*np.array([[4.,-1.,-2.,-1.],[-1.,4.,-1.,-2.],[-2.,-1.,4.,-1.],[-1.,-2.,-1.,4.]])+
-                    beta*np.array([[1.,-1.,1.,-1.],[-1.,1.,-1.,1.],[1.,-1.,1.,-1.],[-1.,1.,-1.,1.]])}
-            for col in columns:
-                for i,nodei in enumerate(col.node):
-                    I=node_index[nodei.name]
-                    for j,nodej in enumerate(col.node):
-                        J=node_index[nodej.name]
-                        A[I,J]+=smooth[col.num_nodes][i,j]
-            A=A.tocsr()
-            from scipy.sparse.linalg import spsolve
-            z=spsolve(A,b)
-            # assign nodal elevations to columns:
-            for col in columns:
-                nodez=[z[node_index[node.name]] for node in col.node]
-                if col.name in min_columns: col.surface=min(nodez)
-                else: col.surface=(sum(nodez))/col.num_nodes
-                self.set_column_num_layers(col)
-            self.snap_columns_to_layers(layer_snap,columns)
-            self.setup_block_name_index()
-        else: print 'Grid selection contains columns with more than 4 nodes: not supported.'
-
-    def refine(self,columns=[],bisect=False,bisect_edge_columns=[]):
-        """Refines selected columns in the grid.  If no columns are specified, all columns are refined.
-        Refinement is carried out by splitting: each column is divided into four, unless the bisect parameter is 'x' or 'y',
-        in which case they are divided in the specified direction, or unless bisect is True, in which case they are divided
-        into two between their longest sides.  Triangular transition columns are added around the edge of the refinement 
-        region as needed.  Only 3 and 4-sided columns are supported.  The parameter bisect_edge_columns can contain a list of
-        columns outside the edge of the refinement area (as specified by the columns parameter) which should be bisected prior
-        to the refinement.  This is useful for columns with larger aspect ratios just outside the refinement area, whose aspect
-        ratios would become even greater from simple refinement."""
-        if columns==[]: columns=self.columnlist
-        else: 
-            if isinstance(columns[0],str): columns=[self.column[col] for col in columns]
-        connections=set([])
-        sidenodes={}
-        next_nodeno=max([self.column_number_from_name(n.name) for n in self.nodelist])+1
-        next_colno=max([self.column_number_from_name(col.name) for col in self.columnlist])+1
-        casefn=[lowercase,uppercase][self.uppercase_names]
-        justfn=[ljust,rjust][self.right_justified_names]
-        def create_mid_node(node1,node2,sidenodes,next_nodeno,justfn,casefn):
-            midpos=0.5*(node1.pos+node2.pos)
-            nodenames=frozenset((node1.name,node2.name))
-            name=self.node_name_from_number(next_nodeno,justfn,casefn); next_nodeno+=1
-            self.add_node(node(name,midpos))
-            sidenodes[nodenames]=self.nodelist[-1]
-            return sidenodes,next_nodeno
-        if bisect:
-            if bisect==True: direction=None
-            else: direction=bisect
-            for col in columns:
-                for i in col.bisection_sides(direction):
-                    n1,n2=col.node[i],col.node[(i+1)%col.num_nodes]
-                    con=self.connection_with_nodes([n1,n2])
-                    if con: connections.add(con)
-                    else: sidenodes,next_nodeno=create_mid_node(n1,n2,sidenodes,next_nodeno,justfn,casefn)
-        else: 
-            for col in columns: connections=connections | col.connection
-        if bisect_edge_columns<>[]:
-            if isinstance(bisect_edge_columns[0],str): bisect_edge_columns=[self.column[col] for col in bisect_edge_columns]
-        columns_plus_edge = set(columns) | set(bisect_edge_columns)
-        for con in connections: columns_plus_edge=columns_plus_edge | set(con.column)
-        if all([col.num_nodes in [3,4] for col in columns_plus_edge]):
-            # bisect edge columns if required:
-            for col in bisect_edge_columns:
-                for con in col.connection:
-                    if all([concol in bisect_edge_columns for concol in con.column]): connections.add(con)
-            # create midside nodes at connections:
-            for con in connections:
-                sidenodes,next_nodeno=create_mid_node(con.node[0],con.node[1],sidenodes,next_nodeno,justfn,casefn)
-            if not bisect:
-                # create midside nodes on grid boundaries in the refinement area:
-                bdy=self.boundary_nodes
-                for col in columns:
-                    nn=col.num_nodes
-                    for i,corner in enumerate(col.node):
-                        next_corner=col.node[(i+1)%nn]
-                        if (corner in bdy) and (next_corner in bdy):
-                            sidenodes,next_nodeno=create_mid_node(corner,next_corner,sidenodes,next_nodeno,justfn,casefn)
-            def transition_type(nn,sides):
-                # returns transition type- classified by how many refined sides, starting side, and range
-                nref=len(sides)
-                missing=list(set(range(nn))-set(sides))
-                nunref=len(missing)
-                if nref==1: return 1,sides[0],0
-                elif nref==nn: return nn,0,nn-1
-                elif nunref==1: return nref,(missing[0]+1)%nn,nn-2
-                elif nn==4 and nref==2:
-                    diff=sides[1]-sides[0]
-                    if diff<3: return nref,sides[0],diff
-                    else: return nref,sides[1],1
-                else: print 'Error in refine()- unrecognised transition type:',nref,'of',nn,'sides refined.'
-            transition_column={3:{(1,0): ((0,(0,1),2),((0,1),1,2)),  # how to subdivide, based on no. of nodes, no. of
-                                  (2,1): ((0,(0,1),(1,2),2),((0,1),1,(1,2))), # refined sides and range of refined sides
-                                  (3,2): ((0,(0,1),(2,0)),((0,1),1,(1,2)),((1,2),2,(2,0)),((0,1),(1,2),(2,0)))},
-                               4:{(1,0): ((0,(0,1),3),((0,1),1,2),((0,1),2,3)),
-                                  (2,1): ((0,(0,1),'c'),((0,1),1,'c'),(1,(1,2),'c'),((1,2),2,'c'),(2,3,'c'),(0,'c',3)),
-                                  (2,2): ((0,(0,1),(2,3),3),((0,1),1,2,(2,3))),
-                                  (3,2): ((0,(0,1),(2,3),3),((0,1),1,(1,2)),((1,2),2,(2,3)),((0,1),(1,2),(2,3))),
-                                  (4,3): ((0,(0,1),'c',(3,0)),((0,1),1,(1,2),'c'),((1,2),2,(2,3),'c'),((2,3),3,(3,0),'c'))}}
-            # create refined columns (and centre nodes for quadrilaterals that need them):
-            centrenodes={}
-            for col in columns_plus_edge:
-                nn=col.num_nodes
-                refined_sides=[]
-                for i,corner in enumerate(col.node):
-                    if frozenset((corner.name,col.node[(i+1)%nn].name)) in sidenodes: refined_sides.append(i)
-                nrefined,istart,irange=transition_type(nn,refined_sides)
-                if (col.num_nodes==4) and ((nrefined==4) or ((nrefined==2) and (irange==1))):
-                    # create quadrilateral centre node:
-                    name=self.node_name_from_number(next_nodeno,justfn,casefn); next_nodeno+=1
-                    self.add_node(node(name,col.centre))
-                    centrenodes[col.name]=self.nodelist[-1]
-                for subcol in transition_column[nn][nrefined,irange]:
-                    name=self.column_name_from_number(next_colno,justfn,casefn); next_colno+=1
-                    nodes=[]
-                    for vert in subcol:
-                        if isinstance(vert,int): n=col.node[(istart+vert)%nn]
-                        elif vert=='c': n=centrenodes[col.name]
-                        else: n=sidenodes[frozenset([col.node[(istart+i)%nn].name for i in vert])]
-                        nodes.append(n)
-                    self.add_column(column(name,nodes,surface=col.surface))
-                    self.columnlist[-1].num_layers=col.num_layers
-            # clean up:
-            for col in columns_plus_edge: self.delete_column(col.name)
-            for con in self.missing_connections: self.add_connection(con)
-            self.identify_neighbours()
-            self.setup_block_name_index()
-        else: print 'Grid selection contains columns with more than 4 nodes: not supported.'
-
-    def refine_layers(self, layers=[], factor=2):
-        """Refines selected layers in the grid.  If no layers are specified, all layers are refined.
-        Each layer is refined by the specified factor.  Layer names for all subsurface layers in the grid
-        are regenerated in sequence."""
-        if layers==[]: layers = self.layerlist
-        else: 
-            if isinstance(layers[0],str): layers=[self.layer[lay] for lay in layers]
-        factor = int(factor)
-        top_elevation = self.layerlist[0].top
-        atm_name = self.layerlist[0].name
-        thicknesses = []
-        for lay in self.layerlist[1:]:
-            if lay in layers: thicknesses += [lay.thickness / factor] * factor
-            else: thicknesses.append(lay.thickness)
-        self.clear_layers()
-        justify=['l','r'][self.right_justified_names]
-        case=['l','u'][self.uppercase_names]
-        self.add_layers(thicknesses, top_elevation, justify, case)
-        self.rename_layer(self.layerlist[0].name, atm_name) # preserve old atmosphere layer name
-        for col in self.columnlist: self.set_column_num_layers(col)
-        self.setup_block_name_index()
-
-    def column_neighbour_groups(self,columns):
-        """Given a list or set of columns, finds sets of columns that are connected together, and
-        returns a list of them."""
-        columns=list(set(columns))
-        groups=[]
-        for col in columns: groups.append(set([col]))
-        from copy import copy
-        done=False
-        while not done:
-            done=True
-            for i,g in enumerate(groups):
-                ng=copy(g)
-                for col in g: ng = ng | col.neighbour
-                if i<len(groups)-1:
-                    for g2 in groups[i+1:]:
-                        if ng & g2:
-                            g.update(g2)
-                            groups.remove(g2)
-                            done=False
-                            break
-                    if not done: break
-        return groups
-
-    def reduce(self, columns):
-        """Reduce the geometry so that it contains only the specified columns."""
-        if len(columns) > 0:
-            if isinstance(columns[0],str): columns = [self.column[col] for col in columns]
-        delete_columns = set(self.columnlist) - set(columns)
-        colnames = [col.name for col in delete_columns]
-        for colname in colnames: self.delete_column(colname)
-        self.check(fix=True, silent=True)
-        self.setup_block_name_index()
-        
+"""For reading, writing and manipulating MULgraph geometry grids."""
+
+"""
+Copyright 2011 University of Auckland.
+
+This file is part of PyTOUGH.
+
+PyTOUGH is free software: you can redistribute it and/or modify it under the terms of the GNU Lesser General Public License as published by the Free Software Foundation, either version 3 of the License, or (at your option) any later version.
+
+PyTOUGH is distributed in the hope that it will be useful, but WITHOUT ANY WARRANTY; without even the implied warranty of MERCHANTABILITY or FITNESS FOR A PARTICULAR PURPOSE.  See the GNU Lesser General Public License for more details.
+
+You should have received a copy of the GNU Lesser General Public License along with PyTOUGH.  If not, see <http://www.gnu.org/licenses/>."""
+
+from string import ljust,rjust,lowercase,uppercase
+from geometry import *
+from fixed_format_file import *
+
+def padstring(string,length=80): return ljust(string,length)
+def IntToLetters(i,st='',casefn=lowercase):
+    """Converts a number into a string of letters, either lower or upper case."""
+    if i==0: return st
+    else: return IntToLetters((i-1)/26,casefn[(i-1)%26]+st,casefn)
+def LettersToInt(st):
+    """Converts a string into a number equivalent- the inverse of IntToLetters."""
+    lst=st.lower()
+    ord0=ord('a')-1
+    def myord(s):
+        if s==' ': return 0
+        else: return ord(s)-ord0
+    n=len(st)
+    return sum([myord(s)*(26**(n-i-1)) for i,s in enumerate(lst)])
+
+def fix_blockname(name):
+    """Fixes blanks in 4th column of block names, caused by TOUGH2 treating names as (a3,i2)"""
+    if name[2].isdigit() and name[4].isdigit() and name[3]==' ': return '0'.join((name[0:3],name[4:5]))
+    else: return name
+
+def unfix_blockname(name):
+    """The inverse of fix_blockname()."""
+    return "%3s%2d"%(name[0:3],int(name[3:5]))
+
+def valid_blockname(name):
+    """Tests if a 5-character string is a valid blockname.  Allows names with the first three characters either letters, numbers,
+    spaces or punctuation, the fourth character a digit or a space and the last character a digit."""
+    from string import ascii_letters,digits,punctuation
+    digit_space=digits+' '
+    letter_digit_space_punct=ascii_letters+digit_space+punctuation
+    return all([s in letter_digit_space_punct for s in name[0:3]]) and (name[3] in digit_space) and (name[4] in digits)
+
+def fortran_float(s):
+    """Returns float of a string written by Fortran.  Blank strings will return a zero value.
+    Sometimes when Fortran writes out very small values, and encounters underflow, it appears to
+    drop the 'E' exponent. This functions traps such errors."""
+    try: return float(s)
+    except ValueError:
+        s = s.strip()
+        if not s: return 0.0
+        else:
+            try: # underflow in exponent sometimes deletes 'e':
+                return float(''.join([s[0],s[1:].replace('-','e-')]))
+            except ValueError: return np.nan
+    except: return np.nan
+
+class NamingConventionError(Exception):
+    """Used to raise exceptions when grid naming convention is not respected- e.g. when column
+    or layer names are too long."""
+    pass
+
+class quadtree(object):
+    """Quadtree for spatial searching in 2D grids."""
+    def __init__(self,bounds,elements,parent=None):
+        self.parent=parent
+        self.bounds=bounds
+        self.elements=elements
+        self.child=[]
+        if self.parent:
+            self.generation=self.parent.generation+1
+            self.all_elements=self.parent.all_elements
+        else:
+            self.generation=0
+            self.all_elements=set(elements)
+        if self.num_elements>1:
+            rects=sub_rectangles(self.bounds)
+            rect_elements=[[],[],[],[]]
+            for elt in self.elements:
+                for irect,rect in enumerate(rects):
+                    if in_rectangle(elt.centre,rect):
+                        rect_elements[irect].append(elt)
+                        break
+            for rect,elts in zip(rects,rect_elements):
+                if len(elts)>0: self.child.append(quadtree(rect,elts,self))
+    def __repr__(self): return self.bounds.__repr__()
+    def get_num_elements(self): return len(self.elements)
+    num_elements=property(get_num_elements)
+    def get_num_children(self): return len(self.child)
+    num_children=property(get_num_children)
+    def search_wave(self,pos):
+        from copy import copy
+        todo=copy(self.elements)
+        done=[]
+        while len(todo)>0:
+            elt=todo.pop(0)
+            if elt.contains_point(pos): return elt
+            done.append(elt)
+            for nbr in elt.neighbour & self.all_elements:
+                if rectangles_intersect(nbr.bounding_box,self.bounds) and not ((nbr in done) or (nbr in todo)):
+                    todo.append(nbr)
+        return None
+    def search(self,pos):
+        leaf=self.leaf(pos)
+        if leaf: return leaf.search_wave(pos)
+        else: return None
+    def leaf(self,pos):
+        if in_rectangle(pos,self.bounds):
+            for child in self.child:
+                childleaf=child.leaf(pos)
+                if childleaf: return childleaf
+            return self
+        else: return None
+    def plot(self,plt=None):
+        if plt is None: import matplotlib.pyplot as plt
+        x=[self.bounds[0][0],self.bounds[1][0],self.bounds[1][0],self.bounds[0][0],self.bounds[0][0]]
+        y=[self.bounds[0][1],self.bounds[0][1],self.bounds[1][1],self.bounds[1][1],self.bounds[0][1]]
+        plt.plot(x,y,'.--')
+        for child in self.child: child.plot(plt)
+
+mulgrid_format_specification = {
+    'header': [['type','_convention','_atmosphere_type','atmosphere_volume','atmosphere_connection',
+                'unit_type','gdcx','gdcy','cntype','permeability_angle'],
+               ['5s','1d','1d','10.2e','10.2e','5s','10.2f','10.2f','1d','10.2f']],
+    'node': [['name','x','y'], ['3s']+['10.2f']*2],
+    'column': [['name','centre_specified','num_nodes','xcentre','ycentre'], ['3s','1d','2d']+['10.2f']*2],
+    'column_node': [['name'], ['3s']],
+    'connection': [['name1','name2'], ['3s','3s']],
+    'layer': [['name','bottom','centre'], ['3s']+['10.2f']*2],
+    'surface': [['name','elevation'], ['3s','10.2f']],
+    'well': [['name','x','y','z'], ['5s']+['10.1f']*3]}
+
+class node(object):
+    """Grid node class"""
+    def __init__(self,name='   ',pos=np.array([0.0,0.0])):
+        self.name=name
+        if isinstance(pos,(tuple,list)): pos=np.array(pos)
+        self.pos=pos
+        self.column=set([])
+    def __repr__(self): return self.name
+
+class column(object):
+    """Grid column class"""
+    def __init__(self,name='   ',node=[],centre=None,surface=None):
+        self.name=name
+        self.node=node
+        if centre is None:
+            self.centre_specified=0
+            if self.num_nodes>0: self.centre=self.centroid
+            else: self.centre=None
+        else:
+            self.centre_specified=1
+            self.centre=centre
+        self.surface=surface
+        self.get_area()
+        if self.area<0.: # check node numbering orientation
+            self.node.reverse()
+            self.area=-self.area
+        self.neighbour=set([])
+        self.connection=set([])
+        self.num_layers=0
+
+    def get_num_nodes(self): return len(self.node)
+    num_nodes=property(get_num_nodes)
+    def get_num_neighbours(self): return len(self.neighbour)
+    num_neighbours=property(get_num_neighbours)
+
+    def get_surface(self): return self._surface
+    def set_surface(self,val):
+        self._surface=val
+        if val is None: self.default_surface=True
+        else: self.default_surface=False
+    surface=property(get_surface,set_surface)
+
+    def is_against(self,col):
+        """Returns True if the column is against the specified other column- that is, if it shares more than one node with it."""
+        return len(set(self.node).intersection(set(col.node)))>1
+
+    def get_polygon(self):
+        """Returns polygon formed by node positions."""
+        return [node.pos for node in self.node]
+    polygon=property(get_polygon)
+
+    def get_area(self):
+        """Calculates column area"""
+        self.area=polygon_area(self.polygon)
+
+    def get_centroid(self):
+        """Returns column centroid"""
+        return sum(self.polygon)/self.num_nodes
+    centroid=property(get_centroid)
+
+    def get_bounding_box(self):
+        """Returns (horizontal) bounding box of the column."""
+        return bounds_of_points([node.pos for node in self.node])
+    bounding_box=property(get_bounding_box)
+
+    def get_neighbourlist(self):
+        """Returns a list of neighbouring columns corresponding to each column side (None if
+        the column side is on a boundary)."""
+        nbrlist = []
+        for i,nodei in enumerate(self.node):
+            i1 = (i+1)%self.num_nodes
+            nodes = set([nodei,self.node[i1]])
+            con = [cn for cn in self.connection if set(cn.node)==nodes]
+            if con: col = [c for c in con[0].column if c<>self][0]
+            else: col = None
+            nbrlist.append(col)
+        return nbrlist
+    neighbourlist=property(get_neighbourlist)
+
+    def near_point(self,pos):
+        """Returns True if pos is within the bounding box of the column."""
+        return in_rectangle(pos,self.bounding_box)
+
+    def contains_point(self,pos):
+        """Determines if specified point is inside the column."""
+        return in_polygon(pos,self.polygon)
+
+    def in_polygon(self,polygon):
+        """Returns true if the centre of the column is inside the specified polygon."""
+        if len(polygon)==2: return in_rectangle(self.centre,polygon) # for rectangles
+        else: return in_polygon(self.centre,polygon)
+
+    def get_exterior_angles(self):
+        """Returns list of exterior angle for each node in the column."""
+        side=[self.node[i].pos-self.node[i-1].pos for i in xrange(self.num_nodes)]
+        h=[vector_heading(s) for s in side]
+        angles=[np.pi-(h[(i+1)%self.num_nodes]-h[i]) for i in xrange(self.num_nodes)]
+        angles=[a%(2*np.pi) for a in angles]
+        return angles
+    exterior_angles=property(get_exterior_angles)
+    def get_interior_angles(self):
+        return [2.*np.pi-a for a in self.exterior_angles]
+    interior_angles=property(get_interior_angles)
+
+    def get_angle_ratio(self):
+        """Returns the angle ratio for the column, defined as the ratio of the largest interior angle to 
+        the smallest interior angle."""
+        angles=self.interior_angles
+        return max(angles)/min(angles)
+    angle_ratio=property(get_angle_ratio)
+
+    def get_side_lengths(self):
+        "Returns list of side lengths for the column"
+        return np.array([norm(self.node[(i+1)%self.num_nodes].pos-self.node[i].pos) for i in xrange(self.num_nodes)])
+    side_lengths=property(get_side_lengths)
+        
+    def get_side_ratio(self):
+        """Returns the side ratio for the column, defined as the ratio of the largest side length to 
+        the smallest side length (a generalisation of the aspect ratio for quadrilateral columns)."""
+        l=self.side_lengths
+        return np.max(l)/np.min(l)
+    side_ratio=property(get_side_ratio)
+
+    def bisection_sides(self,direction=None):
+        """Returns indices of column sides which should be used to bisect the column.  If direction is specified as 'x' or
+        'y', the column in bisected across the sides most closely aligned with that direction; otherwise, bisection is done
+        for triangles across the two longest sides of the column, and for quadrilaterals across the longest side and its
+        opposite."""
+        if direction is None:
+            l=self.side_lengths
+            isort=np.argsort(l)
+            if self.num_nodes==3: return (isort[-1],isort[-2])
+            elif self.num_nodes==4:
+                imax=isort[-1]
+                iopp=(imax+2)%self.num_nodes
+                return (imax,iopp)
+            else: return None
+        else:
+            n=np.array([[1.,0.],[0.,1.]][direction=='y'])
+            d,iside=[],[]
+            nn=self.num_nodes
+            if nn in [3,4]:
+                for i in xrange(nn):
+                    x1=0.5*(self.node[i].pos+self.node[(i+1)%nn].pos)
+                    if self.num_nodes==3: i2=(i+1)%nn
+                    else: i2=(i+2)%nn
+                    x2=0.5*(self.node[i2].pos+self.node[(i2+1)%nn].pos)
+                    d.append(abs(np.dot(x2-x1,n)))
+                    iside.append((i,i2))
+                imax=np.argsort(d)
+                return iside[imax[-1]]
+            else: return None
+
+    def basis(self,xi):
+        """Returns bilinear 2D finite element basis functions for the column at the specified local coordinate."""
+        if self.num_nodes==3: return np.array([xi[0],xi[1],1.-xi[0]-xi[1]])
+        elif self.num_nodes==4: # over [-1,1]
+            a0,a1,b0,b1=1.-xi[0],1.+xi[0],1.-xi[1],1.+xi[1]
+            return 0.25*np.array([a0*b0,a1*b0,a1*b1,a0*b1])
+        else: return None
+
+    def basis_derivatives(self,xi):
+        """Returns bilinear 2D finite element basis function derivatives for the column at the specified local coordinate."""
+        if self.num_nodes==3: return np.array([[1.,0.],[0.,1.],[-1.,-1.]])
+        elif self.num_nodes==4:
+            a0,a1,b0,b1=1.-xi[0],1.+xi[0],1.-xi[1],1.+xi[1]
+            return 0.25*np.array([[-b0,-a0],[b0,-a1],[b1,a1],[-b1,a0]])
+        else: return None
+
+    def Jacobian(self,xi):
+        """Returns bilinear 2D finite element Jacobian matrix for the column at the specified local coordinate."""
+        dpsi=self.basis_derivatives(xi)
+        J=np.zeros((2,2))
+        for i in xrange(2):
+            for j in xrange(2):
+                for k,nodek in enumerate(self.node): J[i,j]+=dpsi[k,j]*nodek.pos[i]
+        return J
+
+    def global_pos(self,xi):
+        """Returns global coordinates of the local point xi in the column."""
+        psi=self.basis(xi)
+        return sum([psi[i]*nodei.pos for i,nodei in enumerate(self.node)])
+
+    def local_inside(self,xi):
+        """Returns true if a local point is inside the column."""
+        if self.num_nodes==3: return all([x>=0. for x in xi]) and (np.sum(xi)<=1.)
+        elif self.num_nodes==4: return all([abs(x)<=1. for x in xi])
+        else: return None
+
+    def local_pos(self,x):
+        """Finds local coordinates of global point x in the column."""
+        if self.num_nodes in [3,4]:
+            tolerance,max_iterations=1.e-8,15
+            if self.num_nodes==3: xi=np.array([1/3.,1/3.])
+            else: xi=np.zeros(2)
+            found=False
+            for n in xrange(max_iterations): # Newton iteration
+                dx=self.global_pos(xi)-x
+                if np.linalg.norm(dx)<=tolerance:
+                    found=True
+                    break
+                else:
+                    J=self.Jacobian(xi)
+                    try:
+                        xi-=np.linalg.solve(J,dx)
+                    except np.linalg.LinAlgError: break
+            if not found: return None
+            else:
+                if self.local_inside(xi): return xi
+                else: return None
+        else: return None
+
+    def __repr__(self): return self.name
+
+class connection(object):
+    """Column connection class"""
+    def __init__(self,col=[column(),column()],nod=[node(),node()]):
+        self.column=col
+        self.node=nod
+    def __repr__(self): return self.column[0].name+':'+self.column[1].name
+    def get_angle_cosine(self):
+        """Returns cosine of angle between the connection face and the line joining the two columns in the connection.
+        Ideally want this to be zero, i.e. connecting line perpendicular to the face."""
+        n=self.node[1].pos-self.node[0].pos
+        n=n/norm(n)
+        dcol=self.column[1].centre-self.column[0].centre
+        d=dcol/norm(dcol)
+        return np.dot(n,d)
+    angle_cosine=property(get_angle_cosine)
+
+class layer(object):
+    """Grid layer class"""
+    def __init__(self,name='  ',bottom=0.0,centre=0.0,top=0.0):
+        self.name=name
+        self.bottom=bottom
+        self.centre=centre
+        self.top=top
+    def __repr__(self): return self.name+'('+str(self.bottom)+':'+str(self.top)+')'
+    def contains_elevation(self,z): return self.bottom<=z<=self.top
+    def translate(self,shift):
+        """Translates a layer up or down by specified distance"""
+        self.top+=shift
+        self.bottom+=shift
+        self.centre+=shift
+    def get_thickness(self): return self.top-self.bottom
+    thickness=property(get_thickness)
+
+class well(object):
+    """Well class"""
+    def __init__(self,name='  ',pos=[]):
+        self.name=name
+        for i,p in enumerate(pos):
+            if isinstance(p,(list,tuple)): pos[i]=np.array(p)
+        self.pos=pos
+    def __repr__(self): return self.name
+    def get_num_pos(self): return len(self.pos)
+    num_pos=property(get_num_pos)
+    def get_num_deviations(self): return self.num_pos-1
+    num_deviations=property(get_num_deviations)
+    def get_deviated(self): return self.num_deviations>1
+    deviated=property(get_deviated)
+    def get_head(self): return self.pos[0]
+    head=property(get_head)
+    def get_bottom(self): return self.pos[-1]
+    bottom=property(get_bottom)
+    def pos_coordinate(self,index):
+        """Returns array of specified coordinate in pos array."""
+        return np.array([pos[index] for pos in self.pos])
+    def get_pos_depth(self):
+        """Returns array of downhole depths corresponding to pos array."""
+        return np.cumsum([0.]+[np.linalg.norm(pos-self.pos[i]) for i,pos in enumerate(self.pos[1:])])
+    pos_depth=property(get_pos_depth)
+    def elevation_depth(self,elevation):
+        """Returns downhole depth corresponding to a given elevation (or None if the specified
+        elevation is outside the well)."""
+        epos=self.pos_coordinate(2)
+        # NB: np.interp() needs abcissa to be increasing, so have to reverse the arrays here:
+        if epos[-1]<=elevation<=epos[0]: return np.interp(elevation,epos[::-1],self.pos_depth[::-1])
+        else: return None
+    def depth_elevation(self,depth):
+        """Returns elevation corresponding to a given downhole depth (or None if the specified
+        depth is outside the well)."""
+        dpos=self.pos_depth
+        if dpos[0]<=depth<=dpos[-1]: return np.interp(depth,dpos,self.pos_coordinate(2))
+        else: return None
+    def elevation_pos(self,elevation,extend=False):
+        """Returns 3D position in well, given an elevation.  If extend is True, return extrapolated
+        positions for elevations below the bottom of the well."""
+        poscoord=[self.pos_coordinate(i) for i in xrange(3)]
+        epos=poscoord[2]
+        if epos[-1]<=elevation<=epos[0]:
+            return np.array([np.interp(elevation,epos[::-1],poscoord[i][::-1]) for i in xrange(3)])
+        elif elevation<epos[-1] and extend: # extrapolate last deviation:
+            pbot=self.pos[-1]
+            if self.num_pos>1: ptop=self.pos[-2]
+            else: ptop=np.array(list(pbot[0:2])+[pbot[2]+1.])
+            ebot,etop=pbot[2],ptop[2]
+            alpha=(elevation-ebot)/(etop-ebot)
+            return (1.-alpha)*pbot+alpha*ptop
+        else: return None
+    def depth_pos(self,depth):
+        """Returns 3D position in well, given a depth."""
+        elevation=self.depth_elevation(depth)
+        if elevation: return self.elevation_pos(elevation)
+        else: return None
+
+class mulgrid(object):
+    """MULgraph grid class"""
+    def __init__(self,filename='',type='GENER',convention=0,atmos_type=0,atmos_volume=1.e25,atmos_connection=1.e-6,unit_type='',permeability_angle=0.0):
+        self.filename=filename
+        self.type=type  # geometry type- only GENER supported
+        self._convention=convention  # naming convention
+        # 0: 3-char column + 2-digit layer; 1: 3-char layer + 2-digit column; 2: 2-char layer + 3-digit column 
+        self._atmosphere_type=atmos_type  # atmosphere type
+        # 0: single atmosphere block; 1: one atmosphere block per column; else: no atmosphere blocks
+        self.set_secondary_variables()
+        self.atmosphere_volume=atmos_volume
+        self.atmosphere_connection=atmos_connection
+        self.unit_type=unit_type
+        self.gdcx, self.gdcy = None, None # not supported
+        self.cntype = None # not supported
+        self.permeability_angle=permeability_angle
+        self.empty()
+        if self.filename: self.read(filename)
+
+    def set_secondary_variables(self):
+        """Sets variables dependent on naming convention and atmosphere type"""
+        if self.atmosphere_type==0: self.atmosphere_column_name=['ATM',' 0','  0'][self.convention]
+        self.colname_length=[3,2,3][self.convention]
+        self.layername_length=[2,3,2][self.convention]
+
+    def get_convention(self):
+        """Get naming convention"""
+        return self._convention
+    def set_convention(self,convention):
+        """Set naming convention"""
+        self._convention=convention
+        self.set_secondary_variables()
+        self.setup_block_name_index()
+    convention=property(get_convention,set_convention)
+
+    def get_atmosphere_type(self):
+        """Get atmosphere type"""
+        return self._atmosphere_type
+    def set_atmosphere_type(self,atmos_type):
+        """Set atmosphere type"""
+        self._atmosphere_type=atmos_type
+        self.set_secondary_variables()
+        self.setup_block_name_index()
+    atmosphere_type=property(get_atmosphere_type,set_atmosphere_type)
+
+    def get_unit_type(self):
+        """Get unit type"""
+        return self._unit_type
+    def set_unit_type(self,unit_type):
+        """Set unit type"""
+        self._unit_type=unit_type
+        self.unit_scale={'':1.0,'FEET ':0.3048}[unit_type]
+    unit_type=property(get_unit_type,set_unit_type)
+
+    def get_area(self):
+        """Grid area- sum of column areas"""
+        return sum([col.area for col in self.columnlist])
+    area=property(get_area)
+
+    def get_centre(self):
+        """Returns grid centre- approximated as area-weighted average of column centres"""
+        if self.num_columns>0:  return sum([col.area*col.centre for col in self.columnlist])/self.area
+        else: return None
+    centre=property(get_centre)
+
+    def get_num_blocks(self):
+        """Returns number of blocks in the tough2 grid represented by the geometry."""
+        return len(self.block_name_list)
+    num_blocks=property(get_num_blocks)
+
+    def get_num_atmosphere_blocks(self):
+        """Returns number of atmosphere blocks in the tough2 grid represented by the geometry."""
+        return [1,self.num_columns,0][self.atmosphere_type]
+    num_atmosphere_blocks=property(get_num_atmosphere_blocks)
+
+    def get_num_underground_blocks(self):
+        """Returns number of blocks under the ground surface (i.e. non-atmosphere blocks) in the tough2 grid
+        represented by the geometry."""
+        return self.num_blocks-self.num_atmosphere_blocks
+    num_underground_blocks=property(get_num_underground_blocks)
+
+    def get_column_angle_ratio(self):
+        """Returns an array of angle ratios for each column."""
+        return np.array([col.angle_ratio for col in self.columnlist])
+    column_angle_ratio=property(get_column_angle_ratio)
+
+    def get_column_side_ratio(self):
+        """Returns an array of side ratios for each column."""
+        return np.array([col.side_ratio for col in self.columnlist])
+    column_side_ratio=property(get_column_side_ratio)
+
+    def get_connection_angle_cosine(self):
+        """Returns an array of connection angle cosines, for each connection."""
+        return np.array([con.angle_cosine for con in self.connectionlist])
+    connection_angle_cosine=property(get_connection_angle_cosine)
+
+    def empty(self):
+        """Empties grid contents"""
+        self.nodelist=[]
+        self.columnlist=[]
+        self.layerlist=[]
+        self.connectionlist=[]
+        self.welllist=[]
+        self.node={}
+        self.column={}
+        self.layer={}
+        self.connection={}
+        self.well={}
+        self.block_name_list,self.block_name_index=[],{}
+
+    def __repr__(self):
+        conventionstr=['3 characters for column, 2 digits for layer','3 characters for layer, 2 digits for column','2 characters for layer, 3 digits for column'][self.convention]
+        atmstr=['single atmosphere block','one atmosphere block over each column','no atmosphere blocks'][self.atmosphere_type]
+        return str(self.num_nodes)+' nodes; '+str(self.num_columns)+' columns; '+str(self.num_layers)+' layers; '+str(self.num_blocks)+' blocks; '+str(self.num_wells)+' wells'+'\n'+'Naming convention: '+str(self.convention)+' ('+conventionstr+')\n'+'Atmosphere type  : '+str(self.atmosphere_type)+' ('+atmstr+')'
+
+    def get_default_surface(self):
+        return all([col.default_surface for col in self.columnlist])
+    default_surface=property(get_default_surface)
+
+    def get_num_nodes(self):
+        return len(self.node)
+    num_nodes=property(get_num_nodes)
+
+    def get_num_columns(self):
+        return len(self.column)
+    num_columns=property(get_num_columns)
+
+    def get_num_layers(self):
+        return len(self.layer)
+    num_layers=property(get_num_layers)
+
+    def get_num_connections(self):
+        return len(self.connectionlist)
+    num_connections=property(get_num_connections)
+
+    def get_num_wells(self):
+        return len(self.well)
+    num_wells=property(get_num_wells)
+
+    def get_layer_index(self):
+        return dict([(lay.name,i) for i,lay in enumerate(self.layerlist)])
+    layer_index=property(get_layer_index)
+    def get_column_index(self):
+        return dict([(col.name,i) for i,col in enumerate(self.columnlist)])
+    column_index=property(get_column_index)
+
+    def connects(self,col1,col2):
+        """Returns True if the geometry contains a connection connecting the two specified columns."""
+        return any([(col1 in con.column) and (col2 in con.column) for con in self.connectionlist])
+
+    def setup_block_name_index(self):
+        """Sets up list and dictionary of block names and indices for the tough2 grid represented by the geometry."""
+        self.block_name_list=[]
+        if self.num_layers>0:
+            if self.atmosphere_type==0: # one atmosphere block
+                self.block_name_list.append(self.block_name(self.layerlist[0].name,self.atmosphere_column_name))
+            elif self.atmosphere_type==1: # one atmosphere block per column
+                for col in self.columnlist: self.block_name_list.append(self.block_name(self.layerlist[0].name,col.name))
+            for lay in self.layerlist[1:]:
+                for col in [col for col in self.columnlist if col.surface>lay.bottom]:
+                    self.block_name_list.append(self.block_name(lay.name,col.name))
+        self.block_name_index=dict([(blk,i) for i,blk in enumerate(self.block_name_list)])
+
+    def column_name(self,blockname):
+        """Returns column name of block name."""
+        if self.convention==0: return blockname[0:3]
+        elif self.convention==1: return blockname[3:5]
+        elif self.convention==2: return blockname[2:5]
+        else: return None
+
+    def layer_name(self,blockname):
+        """Returns layer name of block name."""
+        if self.convention==0: return blockname[3:5]
+        elif self.convention==1: return blockname[0:3]
+        elif self.convention==2: return blockname[0:2]
+        else: return None
+
+    def node_col_name_from_number(self, num, justfn=rjust, casefn=lowercase):
+        """Returns node or column name from number."""
+        if self.convention==0: name = justfn(IntToLetters(num,casefn=casefn),self.colname_length)
+        else: name = rjust(str(num),self.colname_length)
+        return name
+
+    def column_name_from_number(self, num, justfn=rjust, casefn=lowercase):
+        """Returns column name from column number."""
+        name = self.node_col_name_from_number(num, justfn, casefn)
+        if len(name) > self.colname_length:
+            raise NamingConventionError("Column name is too long for the grid naming convention.")
+        return name
+
+    def node_name_from_number(self, num, justfn=rjust, casefn=lowercase):
+        """Returns node name from node number."""
+        name = self.node_col_name_from_number(num, justfn, casefn)
+        if len(name) > self.colname_length:
+            raise NamingConventionError("Node name is too long for the grid naming convention.")
+        return name
+
+    def column_number_from_name(self,name):
+        if self.convention==0: return LettersToInt(name)
+        else: return int(name)
+
+    def layer_name_from_number(self, num, justfn=rjust, casefn=lowercase):
+        """Returns layer name from layer number."""
+        if self.convention==0: name = justfn(str(num),self.layername_length)
+        else: name = justfn(IntToLetters(num,casefn=casefn),self.layername_length)
+        if len(name) > self.layername_length:
+            raise NamingConventionError("Layer name is too long for the grid naming convention.")
+        return name
+
+    def get_uppercase_names(self):
+        """Returns True if character part of block names are uppercase."""
+        return all([(blkname[0:3]==blkname[0:3].upper()) for blkname in self.block_name_list])
+    uppercase_names=property(get_uppercase_names)
+
+    def get_right_justified_names(self):
+        """Returns True if character part of block names are right-justified."""
+        return all([(blkname[0:3]==blkname[0:3].rjust(3)) for blkname in self.block_name_list])
+    right_justified_names=property(get_right_justified_names)
+
+    def column_bounds(self,columns):
+        """Returns horizontal bounding box for a list of columns."""
+        nodes=self.nodes_in_columns(columns)
+        return bounds_of_points([node.pos for node in nodes])
+
+    def get_bounds(self):
+        """Returns horizontal bounding box for grid."""
+        return bounds_of_points([node.pos for node in self.nodelist])
+    bounds=property(get_bounds)
+
+    def add_node(self,nod=node()):
+        """Adds node to the grid"""
+        self.nodelist.append(nod)
+        self.node[nod.name]=self.nodelist[-1]
+
+    def delete_node(self,nodename):
+        node=self.node[nodename]
+        del self.node[nodename]
+        self.nodelist.remove(node)
+
+    def add_column(self,col=column()):
+        """Adds column to the grid"""
+        self.columnlist.append(col)
+        self.column[col.name]=self.columnlist[-1]
+        for node in col.node: node.column.add(col)
+
+    def delete_column(self,colname):
+        col=self.column[colname]
+        cons=[con for con in self.connectionlist if col in con.column]
+        for con in cons:
+            self.delete_connection(tuple([c.name for c in con.column]))
+        for nbr in col.neighbour: nbr.neighbour.remove(col)
+        for node in col.node: node.column.remove(col)
+        del self.column[colname]
+        self.columnlist.remove(col)
+
+    def split_column(self,colname,nodename):
+        """Splits the specified quadrilateral column into two triangles, splitting at the specified node.  Returns
+        True if the operation was successful."""
+        if colname in self.column:
+            col=self.column[colname]
+            nn=col.num_nodes
+            if nn==4:
+                nodenames=[node.name for node in col.node]
+                try:
+                    i0=nodenames.index(nodename)
+                    i=[(i0+j)%nn for j in xrange(nn)]
+                    next_colno=max([self.column_number_from_name(c.name) for c in self.columnlist])+1
+                    justfn=[ljust,rjust][self.right_justified_names]
+                    casefn=[lowercase,uppercase][self.uppercase_names]
+                    colname2=self.column_name_from_number(next_colno,justfn,casefn)
+                    col2=column(colname2,node=[col.node[i[2]],col.node[i[3]],col.node[i[0]]],surface=col.surface)
+                    # switch connections and neighbours from col to col2 as needed:
+                    n3=col.node[i[3]]
+                    n3cols=[c for c in list(col.neighbour) if n3 in c.node]
+                    swapcons,swapnbrs=[],[]
+                    for con in list(col.connection):
+                        if con.column[0] in n3cols:
+                            con.column[1]=col2; swapcons.append(con); swapnbrs.append(con.column[0])
+                        elif con.column[1] in n3cols:
+                            con.column[0]=col2; swapcons.append(con); swapnbrs.append(con.column[1])
+                    for con in swapcons:
+                        col.connection.remove(con)
+                        col2.connection.add(con)
+                    for c in swapnbrs:
+                        col.neighbour.remove(c)
+                        c.neighbour.remove(col)
+                        col2.neighbour.add(c)
+                        c.neighbour.add(col2)
+                    del col.node[i[3]]
+                    col.centre=col.centroid
+                    self.add_column(col2)
+                    self.add_connection(connection([col,col2]))
+                    self.setup_block_name_index()
+                    return True
+                except ValueError: return False # node not in column
+        return False
+
+    def rename_column(self, oldcolname, newcolname):
+        """Renames a column."""
+        try:
+            i = self.columnlist.index(self.column[oldcolname])
+            self.columnlist[i].name = newcolname
+            self.column[newcolname] = self.column.pop(oldcolname)
+            # update self.block_name_list:
+            for i, blkname in enumerate(self.block_name_list):
+                if self.column_name(blkname) == oldcolname:
+                    layname = self.layer_name(blkname)
+                    self.block_name_list[i] = self.block_name(layname, newcolname)
+            return True
+        except ValueError: return False
+
+    def clear_layers(self):
+        """Deletes all layers from the grid."""
+        self.layer = {}
+        self.layerlist = []
+
+    def add_layer(self,lay=layer()):
+        """Adds layer to the grid"""
+        self.layerlist.append(lay)
+        self.layer[lay.name]=self.layerlist[-1]
+
+    def delete_layer(self,layername):
+        layer=self.layer[layername]
+        del self.layer[layername]
+        self.layerlist.remove(layer)
+
+    def rename_layer(self, oldlayername, newlayername):
+        """Renames a layer."""
+        try:
+            i = self.layerlist.index(self.layer[oldlayername])
+            self.layerlist[i].name = newlayername
+            self.layer[newlayername] = self.layer.pop(oldlayername)
+            # update self.block_name_list:
+            for i, blkname in enumerate(self.block_name_list):
+                if self.layer_name(blkname) == oldlayername:
+                    colname = self.column_name(blkname)
+                    self.block_name_list[i] = self.block_name(newlayername, colname)
+            return True
+        except ValueError: return False
+            
+    def add_connection(self,con=connection()):
+        """Adds connection to the grid"""
+        self.connectionlist.append(con)
+        self.connection[(con.column[0].name,con.column[1].name)]=self.connectionlist[-1]
+        self.connectionlist[-1].node=list(set(con.column[0].node).intersection(set(con.column[1].node)))
+        for col in self.connectionlist[-1].column: col.connection.add(self.connectionlist[-1])
+
+    def delete_connection(self,colnames):
+        """Deletes a connection from the grid."""
+        con=self.connection[colnames]
+        for col in con.column: col.connection.remove(con)
+        del self.connection[colnames]
+        self.connectionlist.remove(con)
+            
+    def add_well(self,wl=well()):
+        """Adds well to the grid"""
+        self.welllist.append(wl)
+        self.well[wl.name]=self.welllist[-1]
+
+    def delete_well(self,wellname):
+        """Deletes a well from the grid."""
+        well=self.well[wellname]
+        del self.well[wellname]
+        self.welllist.remove(well)
+            
+    def delete_orphan_wells(self):
+        """Deletes any wells with wellheads not inside the grid."""
+        delwells=[]
+        for well in self.welllist:
+            wh=well.pos[0][0:2]
+            if self.column_containing_point(wh) is None: delwells.append(well.name)
+        for wellname in delwells: self.delete_well(wellname)
+
+    def identify_neighbours(self):
+        """Identify neighbour columns"""
+        for con in self.connectionlist:
+            for i in xrange(2): con.column[i].neighbour.add(con.column[not i])
+
+    def identify_layer_tops(self):
+        """Identifies top elevations of grid layers"""
+        self.layerlist[0].top=self.layerlist[0].bottom
+        for i,this in enumerate(self.layerlist[1:]):
+            above=self.layerlist[i]
+            this.top=above.bottom
+
+    def set_default_surface(self):
+        """Sets default column surface elevations"""
+        ground=self.layerlist[0].bottom
+        for col in self.columnlist:
+            col.surface=ground
+            col.default_surface=True
+            col.num_layers=self.num_layers-1
+
+    def set_column_num_layers(self,col):
+        """Sets col.num_layers property according to the layers in the grid."""
+        col.num_layers=len([layer for layer in self.layerlist[1:] if layer.bottom<col.surface])
+
+    def column_surface_layer_index(self,col):
+        """Returns the index in the layerlist of the surface layer for the given column."""
+        return self.num_layers-col.num_layers
+
+    def column_surface_layer(self,col):
+        """Returns the surface layer for the given column."""
+        return self.layerlist[self.column_surface_layer_index(col)]
+
+    def copy_layers_from(self,geo):
+        """Copies layer structure from another geometry."""
+        self.clear_layers()
+        from copy import deepcopy
+        for lay in geo.layerlist: self.add_layer(deepcopy(lay))
+        for col in self.columnlist: self.set_column_num_layers(col)
+        self.setup_block_name_index()
+
+    def copy_wells_from(self,geo):
+        """Copies wells from another geometry."""
+        self.well,self.welllist={},[]
+        from copy import deepcopy
+        for w in geo.welllist: self.add_well(deepcopy(w))
+
+    def get_min_surface_block_thickness(self):
+        """Returns the minimum surface block thickness, and the column name it occurs in."""
+        surfcols=[col for col in self.columnlist if col.surface is not None]
+        thick=np.array([col.surface-self.column_surface_layer(col).bottom for col in surfcols])
+        imin=np.argmin(thick)
+        return thick[imin],surfcols[imin].name
+    min_surface_block_thickness=property(get_min_surface_block_thickness)
+
+    def columns_in_polygon(self,polygon):
+        """Returns a list of all columns with centres inside the specified polygon."""
+        return [col for col in self.columnlist if col.in_polygon(polygon)]
+
+    def nodes_in_polygon(self,polygon):
+        """Returns a list of all nodes inside the specified polygon."""
+        if len(polygon)==2: return [node for node in self.nodelist if in_rectangle(node.pos,polygon)]
+        else: return [node for node in self.nodelist if in_polygon(node.pos,polygon)]
+
+    def column_quadtree(self,columns=None):
+        """Returns a quadtree structure for searching the grid for columns containing particular points.  If the columns
+        parameter is specified, a quadtree is returned just for those columns, otherwise it is for all columns."""
+        if columns is None:
+            bounds=self.bounds
+            columns=self.columnlist
+        else: bounds=self.column_bounds(columns)
+        return quadtree(bounds,columns)
+            
+    def get_node_kdtree(self):
+        """Returns a kd-tree structure for searching the grid for particular nodes."""
+        from scipy.spatial import cKDTree
+        return cKDTree([node.pos for node in self.nodelist])
+    node_kdtree=property(get_node_kdtree)
+        
+    def node_nearest_to(self,point,kdtree=None):
+        """Returns the node nearest to the specified point.  A kd-tree can be specified to speed
+        searching- useful if searching for a lot of points."""
+        if isinstance(point,(list,tuple)): point=np.array(point)
+        if kdtree:
+            r,i=kdtree.query(point)
+            return self.nodelist[i]
+        else:
+            d=np.array([np.linalg.norm(node.pos-point) for node in self.nodelist])
+            isort=np.argsort(d)
+            return self.nodelist[isort[0]]
+
+    def read_header(self, geo):
+        """Reads grid header info from file geo"""
+        geo.read_value_line(self.__dict__, 'header')
+        self.convention = self._convention
+        self.atmosphere_type = self._atmosphere_type
+        self.unit_type = self._unit_type
+        if (self.gdcx is not None) or (self.gdcy is not None): print 'GDCX, GDCY options not supported.'
+        if self.cntype is not None: print 'CNTYPE option not supported.'
+
+    def read_nodes(self,geo):
+        """Reads grid nodes from file geo"""
+        line = padstring(geo.readline())
+        while line.strip():
+            [name, x, y] = geo.parse_string(line, 'node')
+            name = name.strip().rjust(self.colname_length)
+            pos = np.array([x, y])*self.unit_scale
+            newnode = node(name,pos)
+            self.add_node(newnode)
+            line=geo.readline()
+
+    def read_columns(self,geo):
+        """Reads grid columns from file geo"""
+        line=padstring(geo.readline())
+        while line.strip():
+            [colname, centre_specified, nnodes, centrex, centrey] = geo.parse_string(line, 'column')
+            colname = colname.strip().rjust(self.colname_length)
+            if centre_specified: centre = np.array([centrex, centrey])*self.unit_scale
+            else: centre = None
+            nodes = []
+            for each in xrange(nnodes):
+                [nodename] = geo.read_values('column_node')
+                nodename = nodename.strip().rjust(self.colname_length)
+                colnode = self.node[nodename]
+                nodes.append(colnode)
+            self.add_column(column(colname,nodes,centre))
+            line=geo.readline()
+
+    def read_connections(self,geo):
+        """Reads grid connections from file geo"""
+        line = padstring(geo.readline())
+        while line.strip():
+            names = geo.parse_string(line, 'connection')
+            names = [name.strip().rjust(self.colname_length) for name in names]
+            cols = [self.column[name] for name in names]
+            self.add_connection(connection(cols))
+            line = geo.readline()
+        self.identify_neighbours()
+
+    def read_layers(self,geo):
+        """Reads grid layers from file geo"""
+        line = padstring(geo.readline())
+        while line.strip():
+            name, bottom, centre = geo.parse_string(line, 'layer')
+            name = name.strip().rjust(self.layername_length)
+            bottom *= self.unit_scale
+            newlayer = layer(name,bottom)
+            self.add_layer(newlayer)
+            if centre: centre *= self.unit_scale
+            else:
+                nlayers = len(self.layer)
+                if nlayers > 1: centre = 0.5*(newlayer.bottom + self.layerlist[nlayers-2].bottom)
+                else: centre = newlayer.bottom
+            newlayer.centre = centre
+            line = geo.readline()
+        self.identify_layer_tops()
+        self.set_default_surface()
+
+    def read_surface(self,geo):
+        """Reads grid surface from file geo"""
+        line=padstring(geo.readline())
+        while line.strip():
+            [name, surface] = geo.parse_string(line, 'surface')
+            name = name.strip().rjust(self.colname_length)
+            surface *= self.unit_scale
+            col = self.column[name]
+            col.surface = surface
+            self.set_column_num_layers(col)
+            line = geo.readline()
+
+    def read_wells(self,geo):
+        """Reads grid wells from file geo"""
+        line = padstring(geo.readline())
+        while line.strip():
+            [name, x, y, z] = geo.parse_string(line, 'well')
+            p = np.array([x,y,z])*self.unit_scale
+            if name in self.well: self.well[name].pos.append(p)
+            else: self.add_well(well(name,[p]))
+            line = geo.readline()
+
+    def read(self,filename):
+        """Reads MULgraph grid from file"""
+        self.empty()
+        geo=fixed_format_file(filename, 'rU', mulgrid_format_specification)
+        self.read_header(geo)
+        if self.type=='GENER':
+            read_fn={'VERTI':self.read_nodes, 'GRID': self.read_columns, 'CONNE': self.read_connections,
+                     'LAYER': self.read_layers, 'SURFA': self.read_surface, 'SURF': self.read_surface,
+                     'WELLS': self.read_wells}
+            more=True
+            while more:
+                line=geo.readline().strip()
+                if line:
+                    keyword=line[0:5].rstrip()
+                    read_fn[keyword](geo)
+                else: more=False
+            self.setup_block_name_index()
+        else: print 'Grid type',self.type,'not supported.'
+        geo.close()
+        return self
+
+    def block_surface(self,lay,col):
+        """Returns elevation of top of block for given layer and column"""
+        if lay.name==self.layerlist[0].name:
+            if self.atmosphere_type==1: return lay.top # atmosphere block
+            else: return None
+        else:
+            if col.surface is None: return lay.top
+            else:
+                if col.surface<lay.top:
+                    if lay.bottom<col.surface: return col.surface # surface layer with surface below layer top
+                    else: return None # outside grid
+                elif col.surface>self.layerlist[0].top:
+                    if lay.name==self.layerlist[1].name: return col.surface # surface layer with surface above layer top
+                    else: return lay.top
+                else: return lay.top # subsurface layer
+
+    def block_volume(self,lay,col):
+        """Returns volume of block at specified layer and column"""
+        if lay.name==self.layerlist[0].name:
+            if (self.atmosphere_type==0) and (col.name==self.atmosphere_column_name): return self.atmosphere_volume
+            elif self.atmosphere_type==1: return self.atmosphere_volume
+            else: return None
+        else:
+            surf=self.block_surface(lay,col)
+            if surf is not None: return (surf-lay.bottom)*col.area
+            else: return None
+
+    def block_centre(self,lay,col):
+        """Returns centre of block at specified layer and column.  The vertical centre is always the layer centre,
+        except for surface blocks with column surface lower than the layer top.  For surface blocks with column surface
+        higher than the layer top, the vertical centre is still the layer centre, to give a uniform pressure reference,
+        even though this is not geometrically correct."""
+        if lay.name==self.layerlist[0].name:
+            if self.atmosphere_type==1: midelev=lay.centre
+            else: return None
+        else:
+            if (lay.bottom<col.surface<=lay.top): midelev=0.5*(lay.bottom+col.surface)
+            else: 
+                if col.surface<=lay.bottom: return None # outside grid
+                else: midelev=lay.centre
+        return np.array([col.centre[0],col.centre[1],midelev])
+
+    def connection_params(self,con,lay):
+        """Returns connection parameters (distances, interface area) between specified columns, for the given layer"""
+        if con in self.connectionlist:
+            sidelength=norm(con.node[0].pos-con.node[1].pos)
+            height=min([self.block_surface(lay,c)-lay.bottom for c in con.column])
+            area=sidelength*height
+            nodeline=[node.pos for node in con.node]
+            dist=[norm(line_projection(c.centre,nodeline)-c.centre) for c in con.column]
+            return [dist,area]
+        else: return [[0.0,0.0],0.0] # no connection
+
+    def block_name(self,layername,colname):
+        """Returns block name from layer and column names, depending on the naming convention"""
+        return [colname[0:3]+layername[0:2],layername[0:3]+colname[0:2],layername[0:2]+colname[0:3]][self.convention]
+
+    def write(self,filename=''):
+        """Writes a MULgraph grid to file"""
+        if filename: self.filename = filename
+        if self.filename=='': self.filename = 'geometry.dat'
+        geo = fixed_format_file(self.filename,'w', mulgrid_format_specification)
+        self.write_header(geo)
+        self.write_nodes(geo)
+        self.write_columns(geo)
+        self.write_connections(geo)
+        self.write_layers(geo)
+        if not self.default_surface: self.write_surface(geo)
+        if self.num_wells>0: self.write_wells(geo)
+        geo.write('\n')
+        geo.close()
+
+    def write_header(self,geo):
+        """Writes MULgraph grid header to file"""
+        geo.write_value_line(self.__dict__, 'header')
+
+    def write_nodes(self,geo):
+        """Writes MULgraph grid nodes to file"""
+        geo.write('VERTICES\n')
+        for node in self.nodelist:
+            name, pos = node.name.ljust(3), node.pos / self.unit_scale
+            geo.write_values([name, pos[0], pos[1]], 'node')
+        geo.write('\n')
+        
+    def write_columns(self,geo):
+        """Writes MULgraph grid columns to file"""
+        geo.write('GRID\n')
+        for col in self.columnlist:
+            name = col.name.ljust(3)
+            vals = [name, col.centre_specified, col.num_nodes]
+            if col.centre_specified: centre = list(col.centre / self.unit_scale)
+            else: centre = [None]*2
+            vals += centre
+            geo.write_values(vals, 'column')
+            for node in col.node: geo.write_values([node.name.ljust(3)], 'column_node')
+        geo.write('\n')
+            
+    def write_connections(self,geo):
+        """Writes MULgraph grid connections to file"""
+        geo.write('CONNECTIONS\n')
+        for con in self.connectionlist:
+            names = [col.name.ljust(3) for col in con.column]
+            geo.write_values(names, 'connection')
+        geo.write('\n')
+
+    def write_layers(self,geo):
+        """Writes MULgraph grid layers to file"""
+        geo.write('LAYERS\n')
+        for lay in self.layerlist:
+            vals = [lay.name.ljust(3), lay.bottom/self.unit_scale, lay.centre/self.unit_scale]
+            geo.write_values(vals, 'layer')
+        geo.write('\n')
+        
+    def write_surface(self,geo):
+        """Writes MULgraph grid surface to file"""
+        geo.write('SURFA\n')
+        for col in [col for col in self.columnlist if not col.default_surface]:
+            geo.write_values([col.name.ljust(3), col.surface/self.unit_scale], 'surface')
+        geo.write('\n')
+
+    def write_wells(self,geo):
+        """Writes MULgraph wells to file"""
+        geo.write('WELLS\n')
+        for wl in self.welllist:
+            for pos in wl.pos:
+                vals = [wl.name] + list(pos/self.unit_scale)
+                geo.write_values(vals, 'well')
+        geo.write('\n')
+        
+    def rectangular(self,xblocks,yblocks,zblocks,convention=0,atmos_type=2,origin=[0.,0.,0.],justify='r',case='l'):
+        """Returns a rectangular MULgraph grid with specified block sizes.
+        The arguments are arrays of the block sizes in each dimension (x,y,z).
+        Naming convention, atmosphere type and origin can optionally be specified.
+        The optional justify and case parameters specify the format of the character part of the block names
+        (whether they are right or left justified, and lower or upper case)."""
+        if isinstance(xblocks,(list,tuple)): xblocks=np.array(xblocks)
+        if isinstance(yblocks,(list,tuple)): yblocks=np.array(yblocks)
+        if isinstance(zblocks,(list,tuple)): zblocks=np.array(zblocks)
+        if isinstance(origin,(list,tuple)): origin=np.array(origin)
+        grid=mulgrid(type='GENER',convention=convention,atmos_type=atmos_type)
+        grid.empty()
+        xverts=np.array([0.]+np.cumsum(xblocks).tolist())+origin[0]
+        yverts=np.array([0.]+np.cumsum(yblocks).tolist())+origin[1]
+        nxv=len(xverts)
+        nxb,nyb=len(xblocks),len(yblocks)
+        justfn=[rjust,ljust][justify=='l']
+        casefn=[uppercase,lowercase][case=='l']
+        # create nodes:
+        num=1
+        y=origin[1]
+        for y in yverts:
+            for x in xverts:
+                name=grid.node_name_from_number(num,justfn,casefn)
+                grid.add_node(node(name,np.array([x,y])))
+                num+=1
+        # create columns:
+        num=1
+        for j in xrange(nyb):
+            for i in xrange(nxb):
+                colname=grid.column_name_from_number(num,justfn,casefn)
+                colverts=[j*nxv+i+1,(j+1)*nxv+i+1,(j+1)*nxv+i+2,j*nxv+i+2]
+                nodenames=[grid.node_name_from_number(v,justfn,casefn) for v in colverts]
+                colnodes=[grid.node[name] for name in nodenames]
+                grid.add_column(column(colname,colnodes))
+                num+=1
+        # x-connections:
+        for j in xrange(nyb):
+            for i in xrange(nxb-1):
+                num1,num2=j*nxb+i+1,j*nxb+i+2
+                name1,name2=grid.column_name_from_number(num1,justfn,casefn),grid.column_name_from_number(num2,justfn,casefn)
+                grid.add_connection(connection([grid.column[name1],grid.column[name2]]))
+        # y-connections:
+        for i in xrange(nxb):
+            for j in xrange(nyb-1):
+                num1,num2=j*nxb+i+1,(j+1)*nxb+i+1
+                name1,name2=grid.column_name_from_number(num1,justfn,casefn),grid.column_name_from_number(num2,justfn,casefn)
+                grid.add_connection(connection([grid.column[name1],grid.column[name2]]))
+        # create layers:
+        grid.add_layers(zblocks,origin[2],justify,case)
+        grid.set_default_surface()
+        grid.identify_neighbours()
+        grid.setup_block_name_index()
+        return grid
+
+    def add_layers(self,thicknesses,top_elevation=0,justify='r',case='l'):
+        """Adds layers of specified thicknesses and top elevation."""
+        justfn=[rjust,ljust][justify=='l']
+        casefn=[uppercase,lowercase][case=='l']
+        num=0
+        self.clear_layers()
+        z=top_elevation
+        surfacelayername=[' 0','atm','at'][self.convention]
+        self.add_layer(layer(surfacelayername,z,z))
+        for thickness in thicknesses:
+            z-=thickness
+            centre=z+0.5*thickness
+            name=surfacelayername
+            while name==surfacelayername: # make sure layer name is different from surface layer name
+                num+=1
+                name=self.layer_name_from_number(num,justfn,casefn)
+            self.add_layer(layer(name,z,centre))
+        self.identify_layer_tops()
+
+    def from_gmsh(self,filename,layers,convention=0,atmos_type=2,top_elevation=0):
+        """Returns a MULgraph grid constructed from a 2D gmsh grid and the specified layer structure."""
+        grid=mulgrid(type='GENER',convention=convention,atmos_type=atmos_type)
+        grid.empty()
+        gmsh=open(filename,'rU')
+        line=''
+        while not '$Nodes' in line: line=gmsh.readline()
+        num_nodes=int(gmsh.readline().strip())
+        for i in xrange(num_nodes):
+            items=gmsh.readline().strip().split(' ')
+            name,x,y=items[0],float(items[1]),float(items[2])
+            name=self.node_name_from_number(int(name))
+            grid.add_node(node(name,np.array([x,y])))
+        while not '$Elements' in line: line=gmsh.readline()
+        num_elements=int(gmsh.readline().strip())
+        for i in xrange(num_elements):
+            items=gmsh.readline().strip().split(' ')
+            element_type=int(items[1])
+            if element_type in [2,3]: # triangle or quadrilateral
+                name=items[0]
+                name=self.column_name_from_number(int(name))
+                ntags=int(items[2])
+                colnodenumbers=items[3+ntags:]
+                colnodenames=[[IntToLetters(int(nodeno)),nodeno][convention>0] for nodeno in colnodenumbers]
+                colnodes=[grid.node[rjust(v,grid.colname_length)] for v in colnodenames]
+                grid.add_column(column(name,colnodes))
+        gmsh.close()
+        for con in grid.missing_connections: grid.add_connection(con)
+        grid.delete_orphans()
+        grid.add_layers(layers,top_elevation)
+        grid.set_default_surface()
+        grid.identify_neighbours()
+        grid.setup_block_name_index()
+        return grid
+
+    def translate(self,shift,wells=False):
+        """Translates a grid by specified shift.  If wells is True, they
+        will also be translated."""
+        if isinstance(shift,(list,tuple)): shift=np.array(shift)
+        for node in self.nodelist: node.pos+=shift[0:2]
+        for col in self.columnlist:
+            col.centre+=shift[0:2]
+            if col.surface is not None: col.surface+=shift[2]
+        for layer in self.layerlist: layer.translate(shift[2])
+        if wells:
+            for well in self.welllist:
+                for pos in well.pos: pos+=shift
+
+    def rotate(self,angle,centre=None,wells=False):
+        """Rotates grid horizontally by specified angle (degrees clockwise).
+        If centre is not specified, the centre of the grid is used.
+        If wells is True, they will also be rotated."""
+        if centre is not None:
+            if isinstance(centre,(list,tuple)): centre=np.array(centre)
+            c=centre
+        else: c=self.centre
+        R=linear_trans2().rotation(angle,c)
+        for node in self.nodelist: node.pos=R(node.pos)
+        for col in self.columnlist: col.centre=R(col.centre)
+        if wells:
+            for well in self.welllist:
+                for pos in well.pos: pos[0:2]=R(pos[0:2])
+
+    def get_missing_connections(self):
+        """Returns a set of connections for columns that have shared faces but don't have a connection defined between them."""
+        missing=set([])
+        for node in self.nodelist:
+            nodecols=list(node.column)
+            for i,coli in enumerate(nodecols[0:-1]):
+                for colj in nodecols[i+1:]:
+                    if coli.is_against(colj) and not self.connects(coli,colj):
+                        if coli.name<=colj.name: mincol,maxcol=coli,colj
+                        else: mincol,maxcol=colj,coli
+                        missing.add((mincol.name,maxcol.name))
+        return set([connection([self.column[colname] for colname in m]) for m in missing])
+    missing_connections=property(get_missing_connections)
+
+    def get_extra_connections(self):
+        """Returns a set of pairs of column names defined between columns that aren't against each other."""
+        extra=set([])
+        for con in self.connectionlist:
+            if not con.column[0].is_against(con.column[1]): extra.add(tuple([col.name for col in con.column]))
+        return extra
+    extra_connections=property(get_extra_connections)
+
+    def get_orphans(self):
+        """Returns a set of 'orphaned' nodes, i.e. nodes that do not belong to any column."""
+        return set([node for node in self.nodelist if len(node.column)==0])
+    orphans=property(get_orphans)
+
+    def delete_orphans(self):
+        """Deletes any orphaned nodes."""
+        for node in self.orphans: self.delete_node(node.name)
+
+    def get_bad_columns(self):
+        """Returns a set of columns that do not contain their own centres."""
+        return set([col for col in self.columnlist if not col.contains_point(col.centre)])
+    bad_columns=property(get_bad_columns)
+
+    def get_bad_layers(self):
+        """Returns a set of layers that do not contain their own centres."""
+        return set([layer for layer in self.layerlist[1:] if not layer.bottom<=layer.centre<=layer.top])
+    bad_layers=property(get_bad_layers)
+
+    def check(self,fix=False,silent=False):
+        """Checks a grid for errors, and optionally fixes them.  Errors checked for are:
+        - missing connections
+        - extra connections
+        - orphaned nodes
+        - columns and layers that do not contain their own centres.
+        Returns True if no errors were found, and False otherwise.  If silent is True, there is no printout."""
+        ok=True
+        mc=self.missing_connections
+        if len(mc)>0:
+            ok=False
+            if not silent: print 'Missing connections:',list(mc)
+            if fix:
+                for c in mc: self.add_connection(c)
+                if not silent: print 'Missing connections fixed.'
+        ec=self.extra_connections
+        if len(ec)>0:
+            ok=False
+            if not silent: print 'Extra connections:',list(ec)
+            if fix:
+                for c in ec: self.delete_connection(c)
+                if not silent: print 'Extra connections fixed.'
+        orphans=self.orphans
+        if len(orphans)>0:
+            ok=False
+            if not silent: print 'Orphaned nodes:',list(orphans)
+            if fix:
+                self.delete_orphans()
+                if not silent: print 'Orphaned nodes deleted.'
+        bc=self.bad_columns
+        if len(bc)>0:
+            ok=False
+            if not silent: print 'Bad columns:',list(bc)
+            if fix:
+                for c in bc: c.centre=sum([n.pos for n in c.node])/c.num_nodes
+                if not silent: print 'Columns fixed.'
+        bl=self.bad_layers
+        if len(bl)>0:
+            ok=False
+            if not silent: print 'Bad layers:',list(bl)
+            if fix:
+                for layer in bl:
+                    layer.bottom,layer.top=min(layer.bottom,layer.top),max(layer.bottom,layer.top)
+                    layer.centre=0.5*(layer.bottom+layer.top)
+                if not silent: print 'Layers fixed.'
+        if ok and not silent: print 'No problems found.'
+        return ok
+
+    def column_values_to_block(self,x):
+        """Takes an array of values for each column and extends it into an array of values for each block."""
+        blkval=np.zeros(self.num_blocks,float64)
+        colindex=self.column_index
+        for i,blk in enumerate(self.block_name_list):
+            colname=self.column_name(blk)
+            if colname in self.column:
+                ci=colindex[colname]
+                blkval[i]=x[ci]
+        return blkval
+
+    def column_containing_point(self,pos,columns=None,guess=None,bounds=None,qtree=None):
+        """Returns column containing the specified horizontal position (or None if not found).  If the columns
+        parameter is specified, search only within the given list of columns.  A starting guess of the column
+        can also be optionally provided, in which case that column and (if necessary) its neighbours will be 
+        searched first.  A bounding polygon (or rectangle)for searching within can also optionally be supplied-
+        this can, for example, be specified as the boundary polygon of the grid.  A quadtree for searching
+        the columns can also optionally be specified."""
+        target=None
+        if bounds is not None:
+            if len(bounds)==2: inbounds=in_rectangle(pos,bounds)
+            else: inbounds=in_polygon(pos,bounds)
+        else: inbounds=True
+        if inbounds:
+            if columns is None: searchcols=self.columnlist
+            else: searchcols=columns
+            donecols=set([])
+            if guess is not None: 
+                if guess.contains_point(pos): return guess
+                else: # search neighbours of guess, sorted by distance from pos:
+                    donecols.add(guess)
+                    from copy import copy
+                    nbrcols=list(copy(guess.neighbour))
+                    nearnbrcols=[col for col in nbrcols if col.near_point(pos) and col in searchcols]
+                    sortindex=np.argsort([norm(col.centre-pos) for col in nearnbrcols])
+                    for i in sortindex:
+                        if nearnbrcols[i].contains_point(pos): return nearnbrcols[i]
+                    donecols.update(set(nearnbrcols))
+            # guess was no good- do full search on remaining columns:
+            if qtree: return qtree.search(pos)
+            else:
+                nearcols=list(set([col for col in searchcols if col.near_point(pos)])-donecols)
+                sortindex=np.argsort([norm(col.centre-pos) for col in nearcols])
+                for i in sortindex:
+                    if nearcols[i].contains_point(pos):
+                        target=nearcols[i]
+                        break
+        return target
+
+    def layer_containing_elevation(self,z):
+        """Returns layer containing the specified vertical elevation (or None if not found)."""
+        target=None
+        for layer in self.layerlist[1:]:
+            if layer.contains_elevation(z):
+                target=layer
+                break
+        return target
+
+    def column_mapping(self,geo):
+        """Returns a dictionary mapping each column name in a geometry object geo to the name of the nearest column in self.
+         If the SciPy library is available, a KDTree structure is used to speed searching."""
+        if self.atmosphere_type==geo.atmosphere_type==0:
+            mapping={geo.atmosphere_column_name:self.atmosphere_column_name}
+        else: mapping={}
+        try:
+            from scipy.spatial import cKDTree
+            kdtree=cKDTree([col.centre for col in self.columnlist])
+            def closest_col(col):
+                r,i=kdtree.query(col.centre)
+                return self.columnlist[i]
+        except ImportError: # if don't have SciPy installed:
+            def closest_col(col):
+                coldist=np.array([norm(selfcol.centre-col.centre) for selfcol in self.columnlist])
+                return self.columnlist[np.argmin(coldist)]
+        for col in geo.columnlist: mapping[col.name]=closest_col(col).name
+        return mapping
+
+    def layer_mapping(self,geo):
+        """Returns a dictionary mapping each layer name in a geometry object geo to the name of the nearest layer in self."""
+        mapping={geo.layerlist[0].name: self.layerlist[0].name}  # surface mapped to surface
+        for layer in geo.layerlist[1:]:
+            laydist=np.array([abs(selflay.centre-layer.centre) for selflay in self.layerlist[1:]])
+            closest=self.layerlist[1+np.argmin(laydist)]  # (1 added for surface layer, omitted from search)
+            mapping[layer.name]=closest.name
+        return mapping
+    
+    def block_mapping(self,geo,column_mapping=False):
+        """Returns a dictionary mapping each block name in a geometry object geo to the name of the nearest block in self.
+        Columns are given priority over layers, i.e. first the nearest column is found, then the nearest layer for blocks
+        in that column.  The associated column mapping can also optionally be returned."""
+        mapping={}
+        col_mapping=self.column_mapping(geo)
+        layer_mapping=self.layer_mapping(geo)
+        for dest in geo.block_name_list:
+            destcol,destlayer=geo.column_name(dest),geo.layer_name(dest)
+            sourcecol,sourcelayer=col_mapping[destcol],layer_mapping[destlayer]
+            if destlayer==geo.layerlist[0].name:
+                sourcelayer=self.layerlist[0].name # atmosphere layer
+                if self.atmosphere_type==0: sourcecol=self.atmosphere_column_name
+            else:
+                # if source block is above surface in column, use first layer below surface instead:
+                if self.column[sourcecol].surface<=self.layer[sourcelayer].bottom:
+                    sourcelayer=self.column_surface_layer(self.column[sourcecol]).name
+            mapping[dest]=self.block_name(sourcelayer,sourcecol)
+        if column_mapping: return (mapping,col_mapping)
+        else: return mapping
+
+    def block_name_containing_point(self,pos,qtree=None):
+        """Returns name of grid block containing 3D point (or None if the point is outside the grid)."""
+        blkname=None
+        col=self.column_containing_point(pos[0:2],qtree=qtree)
+        if col:
+            layer=self.layer_containing_elevation(pos[2])
+            if layer and (col.surface>layer.bottom): blkname=self.block_name(layer.name,col.name)
+        return blkname
+
+    def block_contains_point(self,blockname,pos):
+        """Returns True if the block with specified name contains the specified 3D point."""
+        result=False
+        colname=self.column_name(blockname)
+        if colname in self.column:
+            col=self.column[colname]
+            layname=self.layer_name(blockname)
+            if layname in self.layer:
+                lay=self.layer[layname]
+                if col.surface>lay.bottom:
+                    if lay.contains_elevation(pos[2]):
+                        result=col.contains_point(pos[0:2])
+        return result
+
+    def column_track(self,line):
+        """Returns a list of tuples of (column,entrypoint,exitpoint) representing the horizontal track traversed by the
+        specified line through the grid.  Line is a tuple of two 2D arrays.  The resulting list is ordered by distance
+        from the start of the line."""
+
+        def furthest_intersection(poly,line):
+            """Returns furthest intersection point between line and poly."""
+            pts,inds = line_polygon_intersections(poly, line, bound_line=(True,False), indices=True)
+            if pts:
+                d = np.array([np.linalg.norm(intpt-line[0]) for intpt in pts])
+                i = np.argmax(d)
+                return pts[i],inds[i]
+            else: return None,None
+
+        def find_track_start(line):
+            """Finds starting point for track- an arbitrary point on the line that is inside
+            the grid.  If the start point of the line is inside the grid, that is used;
+            otherwise, a recursive bisection technique is used to find a point."""
+            col,start_type = None,None
+            for endpt,name in zip(line,['start','end']):
+                pos,col,start_type= endpt,self.column_containing_point(endpt),name
+                if col: break
+            if not col: # line ends are both outside the grid:
+                start_type = 'mid'
+                max_levels = 7
+
+                def find_start(line,level=0):
+                    midpt = 0.5*(line[0] + line[1])
+                    col = self.column_containing_point(midpt)
+                    if col: return midpt,col
+                    else:
+                        if level <= max_levels:
+                            line0,line1 = [line[0],midpt],[midpt,line[1]]
+                            pos,col = find_start(line0,level+1)
+                            if col: return pos,col
+                            else:
+                                pos,col = find_start(line1,level+1)
+                                if col: return pos,col
+                                else: return None,None
+                        else: return None,None
+
+                pos,col = find_start(line)
+            return pos,col,start_type
+
+        def next_corner_column(col,pos,more,cols):
+            """If the line has hit a node, determine a new column containing that node,
+            not already visited."""
+            node_tol = 1.e-12
+            nextcol = None
+            nearnodes = [n for n in col.node if np.linalg.norm(n.pos - pos) < node_tol]
+            if nearnodes: # hit a node
+                nearnode = nearnodes[0]
+                nearcols = nearnode.column - cols
+                if nearcols: nextcol = nearcols.pop()
+                else: more = False
+            return nextcol,more
+
+        def next_neighbour_column(col,more,cols):
+            """Determine a new neighbour column not already visited."""
+            nbrs = col.neighbour - cols
+            if nbrs: return nbrs.pop(),more
+            else: return None, False
+
+        def find_track_segment(linesegment,pos,col):
+            """Finds track segment starting from the specified position and column."""
+            track = []
+            cols, more, inpos, colnbr = set(), True, pos, col.neighbourlist
+            lined=np.linalg.norm(linesegment[1] - linesegment[0])
+            while more:
+                cols.add(col)
+                outpos,ind = furthest_intersection(col.polygon,linesegment)
+                d = np.linalg.norm(outpos - linesegment[0])
+                if d >= lined: # gone past end of line
+                    outpos = linesegment[1]
+                    more = False
+                if np.linalg.norm(outpos - inpos) > 0.: track.append(tuple([col,inpos,outpos]))
+                if more: # find next column
+                    inpos = outpos
+                    nextcol = colnbr[ind]
+                    if nextcol:
+                        if nextcol in cols:
+                            nextcol,more = next_corner_column(col,outpos,more,cols)
+                            if nextcol is None: nextcol,more = next_neighbour_column(col,more,cols)
+                    else: nextcol,more = next_corner_column(col,outpos,more,cols)
+                    col = nextcol
+                    if col: colnbr = col.neighbourlist
+                    else: more = False
+            return track
+
+        def reverse_track(track): return [tuple([tk[0],tk[2],tk[1]]) for tk in track][::-1]
+
+        pos,col,start_type = find_track_start(line)
+        if pos is not None and col:
+            if start_type=='start':
+                track = find_track_segment(line,pos,col)
+            elif start_type=='end':
+                track = find_track_segment(line[::-1],pos,col)
+                track = reverse_track(track)
+            else:
+                track1 = find_track_segment([pos,line[0]],pos,col)
+                track2 = find_track_segment([pos,line[1]],pos,col)
+                # remove arbitrary starting point from middle of track, and join:
+                midtk = tuple([track1[0][0], track1[0][2], track2[0][2]])
+                track = reverse_track(track1)[:-1] + [midtk] +track2[1:]
+            return track
+        else: return []
+
+    def layer_plot_wells(self, plt, ax, layer, wells, well_names, hide_wells_outside, wellcolour, welllinewidth, wellname_bottom):
+        """Draws wells on a layer plot, given the plot and axes.  For documentation of the parameters, see layer_plot()."""
+        if wells is True: wells = self.welllist
+        elif wells is False or wells is None: wells = []
+        elif isinstance(wells, list):
+            if isinstance(wells[0], str): wells = [self.well[name] for name in wells]
+        if well_names is True: well_names = wells
+        elif well_names is None or well_names is False: well_names = []
+        elif isinstance(well_names, list):
+            if isinstance(well_names[0], str): well_names = [self.well[name] for name in well_names]
+        for well in wells:
+            if layer is None: hitlayer, show_well = False, True # surface plot
+            else:
+                toppos = well.elevation_pos(layer.top)
+                bottompos = well.elevation_pos(layer.bottom)
+                hitlayer = toppos is not None
+                show_well = hitlayer or not hide_wells_outside
+            if show_well:
+                plt.plot(well.head[0], well.head[1], 'o', color = wellcolour)
+                wpos = [well.pos_coordinate(i) for i in xrange(3)]
+                if hitlayer:
+                    above = np.where(wpos[2] > toppos[2])
+                    abovepos = [list(wpos[i][above])+[toppos[i]] for i in xrange(2)]
+                    if bottompos is not None: # well passes through layer
+                        inside = np.where((toppos[2] >= wpos[2]) & (wpos[2] >= bottompos[2]))
+                        insidepos = [[toppos[i]] + list(wpos[i][inside]) + [bottompos[i]] for i in xrange(2)]
+                        below = np.where(wpos[2] < bottompos[2])
+                        belowpos = [[bottompos[i]] + list(wpos[i][below]) for i in xrange(2)]
+                    else: # well stops in layer
+                        inside = np.where(toppos[2] >= wpos[2])
+                        insidepos = [[toppos[i]] + list(wpos[i][inside]) for i in xrange(2)]
+                        belowpos =  np.array([])
+                    if abovepos: plt.plot(abovepos[0], abovepos[1], ':', color = wellcolour, linewidth = welllinewidth)
+                    if insidepos: plt.plot(insidepos[0], insidepos[1], '-', color = wellcolour, linewidth = welllinewidth)
+                    if belowpos: plt.plot(belowpos[0], belowpos[1], ':', color = wellcolour, linewidth = welllinewidth)
+                else: 
+                    if layer is None: welllinestyle = '-'
+                    else: welllinestyle =':'
+                    plt.plot(wpos[0], wpos[1], welllinestyle, color = wellcolour, linewidth = welllinewidth)
+                if well in well_names:
+                    if wellname_bottom: namepos = well.bottom
+                    else: namepos = well.head
+                    ax.text(namepos[0], namepos[1], well.name, clip_on = True, horizontalalignment = 'center')
+
+    def setup_rocktype_plot(self, grid, vals, colourmap, allrocks, rockgroup):
+        """Sets up plotted values and colourbar parameters for rock types on layer or slice plots."""
+        from matplotlib import cm
+        if colourmap is None: colourmap = 'jet'
+        if allrocks:
+            num_shown_rocks = grid.num_rocktypes
+            rocknames = [rt.name for rt in grid.rocktypelist]
+        else:
+            shown_rocks = list(set(vals))
+            shown_rocks.sort()
+            num_shown_rocks = len(shown_rocks)
+            rockmap = dict(zip(shown_rocks, range(num_shown_rocks)))
+            vals = [rockmap[val] for val in vals]
+            rocknames = [grid.rocktypelist[irock].name for irock in shown_rocks]
+        if rockgroup:
+            if isinstance(rockgroup,str): rockgroup = [i for i,c in enumerate(rockgroup) if c<>'*']
+            def namegroup(name): return ''.join([c if i in rockgroup else '*' for i,c in enumerate(name)])
+            valgroup = dict([(i,namegroup(name)) for i,name in enumerate(rocknames)])
+            rocknames = list(set(valgroup.values()))
+            rocknames.sort()
+            num_shown_rocks = len(rocknames)
+            rockmap = dict(zip(rocknames, range(num_shown_rocks)))
+            vals = [rockmap[valgroup[val]] for val in vals]
+        colourmap = cm.get_cmap(colourmap, num_shown_rocks)
+        colourbar_limits = (0, num_shown_rocks)
+        return vals, rocknames, colourmap, colourbar_limits
+
+    def layer_plot(self, layer=0, variable=None, variable_name=None, unit=None, column_names=None, node_names=None, column_centres=None,
+                   nodes=None, colourmap=None, linewidth=0.2, linecolour='black', aspect='equal', plt=None, subplot=111, title=None,
+                   xlabel='x (m)', ylabel='y (m)', contours=False, contour_label_format='%3.0f', contour_grid_divisions=(100,100),
+                   connections=None, colourbar_limits=None, plot_limits=None, wells = None, well_names = True,
+                   hide_wells_outside = False, wellcolour = 'blue', welllinewidth = 1.0, wellname_bottom = True,
+                   rocktypes = None, allrocks = False, rockgroup = None):
+        """Produces a layer plot of a Mulgraph grid, shaded by the specified variable (an array of values for each block).
+        A unit string can be specified for annotation.  Column names, node names, column centres and nodes can be optionally
+        superimposed, and the colour map, linewidth, aspect ratio, colour-bar limits and plot limits specified.
+        If no variable is specified, only the grid is drawn, without shading. If an elevation (float) is given instead
+        of a layer name, the layer containing that elevation is plotted.  If layer is set to None, then the ground surface
+        is plotted (i.e. the surface layer for each column)."""
+        import matplotlib
+        if plt is None: 
+            import matplotlib.pyplot as plt
+            loneplot = True
+        else: loneplot = False
+        matplotlib.rcParams.update({'mathtext.default': 'regular','figure.figsize':(12,9)})
+        ax = plt.subplot(subplot,aspect = aspect)
+        if isinstance(layer,(float,int)):
+            layer_elev = layer
+            layer = self.layer_containing_elevation(float(layer))
+            if layer: default_title = 'layer '+layer.name+' (elevation '+("%4.0f"%float(layer_elev)).strip()+' m)'
+            else: raise Exception("Layer elevation out of range in layer_plot()")
+        elif layer is None: default_title = 'surface layer'
+        elif layer in self.layerlist: default_title = 'layer '+layer.name
+        elif layer in self.layer:
+            layer = self.layer[layer]
+            default_title = 'layer '+layer.name
+        else: raise Exception("Unknown layer in layer_plot()")
+        if variable is not None:
+            if len(variable)==self.num_columns: variable = self.column_values_to_block(variable)
+        if variable_name: varname = variable_name
+        else: varname = 'Value'
+        if column_names:
+            if not isinstance(column_names,list): column_names = self.column.keys()
+        else: column_names = []
+        if node_names:
+            if not isinstance(node_names,list): node_names = self.node.keys()
+        else: node_names = []
+        if column_centres:
+            if not isinstance(column_centres,list): column_centres = self.column.keys()
+        else: column_centres = []
+        if nodes:
+            if not isinstance(nodes,list): nodes = self.node.keys()
+        else: nodes = []
+        verts,vals = [],[]
+        if not isinstance(contours,bool): contours = list(contours)
+        if contours<>False: xc,yc = [],[]
+        if connections is not None:
+            c = np.abs(self.connection_angle_cosine)
+            ithreshold = np.where(c>connections)[0]
+            from matplotlib.colors import colorConverter
+            for i in ithreshold:
+                colc = [col.centre for col in self.connectionlist[i].column]
+                plt.plot([p[0] for p in colc],[p[1] for p in colc],color = colorConverter.to_rgb(str(1.-c[i])))
+        if rocktypes: variable, varname = rocktypes.rocktype_indices, 'Rock type'
+        for col in self.columnlist:
+            if layer is None: layername = self.column_surface_layer(col).name
+            else: layername = layer.name
+            blkname = self.block_name(layername,col.name)
+            if blkname in self.block_name_list:
+                if contours<>False:
+                    xc.append(col.centre[0])
+                    yc.append(col.centre[1])
+                if variable is not None: val = variable[self.block_name_index[blkname]]
+                else: val = 0
+                vals.append(val)
+                verts.append(tuple([tuple([p for p in n.pos]) for n in col.node]))
+                if col.name in column_names:
+                    ax.text(col.centre[0],col.centre[1],col.name,clip_on = True,horizontalalignment = 'center')
+                if col.name in column_centres:
+                    ax.text(col.centre[0],col.centre[1],'+',color = 'red',clip_on = True,
+                            horizontalalignment = 'center',verticalalignment = 'center')
+        for node in [self.node[name] for name in node_names]:
+                ax.text(node.pos[0],node.pos[1],node.name,clip_on = True,horizontalalignment = 'center')
+        for node in [self.node[name] for name in nodes]:
+                ax.text(node.pos[0],node.pos[1],'+',color = 'red',clip_on = True,
+                        horizontalalignment = 'center',verticalalignment = 'center')
+        import matplotlib.collections as collections
+        if variable is not None: facecolors = None
+        else: facecolors = []
+        if rocktypes: vals, rocknames, colourmap, colourbar_limits = \
+                self.setup_rocktype_plot(rocktypes, vals, colourmap, allrocks, rockgroup)
+        col = collections.PolyCollection(verts,cmap = colourmap,linewidth = linewidth,facecolors = facecolors,edgecolors = linecolour)
+        if variable is not None: col.set_array(np.array(vals))
+        if colourbar_limits is not None: col.norm.vmin,col.norm.vmax = tuple(colourbar_limits)
+        ax.add_collection(col)
+        if plot_limits is not None:
+            plt.xlim(plot_limits[0])
+            plt.ylim(plot_limits[1])
+        else: ax.autoscale_view()
+        if contours is not False:
+            from matplotlib.mlab import griddata
+            xc,yc = np.array(xc),np.array(yc)
+            valc = np.array(vals)
+            bds = self.bounds
+            xgrid = np.linspace(bds[0][0],bds[1][0],contour_grid_divisions[0])
+            ygrid = np.linspace(bds[0][1],bds[1][1],contour_grid_divisions[1])
+            valgrid = griddata(xc,yc,valc,xgrid,ygrid)
+            if isinstance(contours,list): cvals = contours
+            else: cvals = False
+            CS = plt.contour(xgrid,ygrid,valgrid,cvals,colors = 'k')
+            if contour_label_format is not None: plt.clabel(CS, inline = 1,fmt = contour_label_format)
+        plt.xlabel(xlabel)
+        plt.ylabel(ylabel)
+        scalelabel = varname
+        if unit: scalelabel += ' ('+unit+')'
+        if variable is not None:
+            cbar = plt.colorbar(col)
+            cbar.set_label(scalelabel)
+            if rocktypes:
+                cbar.set_ticks([i+0.5 for i in range(len(rocknames))])
+                cbar.set_ticklabels(rocknames)
+                cbar.ax.invert_yaxis() # to get in same top-down order as in the data file
+            default_title = varname+' in '+default_title
+        self.layer_plot_wells(plt, ax, layer, wells, well_names, hide_wells_outside, wellcolour, welllinewidth, wellname_bottom)
+        if title is None: title = default_title
+        plt.title(title)
+        if loneplot: plt.show()
+
+    def slice_plot_wells(self, plt, ax, linespec, line, wells, well_names, hide_wells_outside,
+                         wellcolour, welllinewidth, wellname_bottom):
+        """Draws wells on a layer plot, given the plot and axes.  For documentation of the parameters, see slice_plot()."""
+        if wells is True: wells = self.welllist
+        elif wells is False or wells is None: wells = []
+        elif isinstance(wells, list):
+            if isinstance(wells[0], str): wells = [self.well[name] for name in wells]
+        if well_names is True: well_names = wells
+        elif well_names is None or well_names is False: well_names = []
+        elif isinstance(well_names, list):
+            if isinstance(well_names[0], str): well_names = [self.well[name] for name in well_names]
+        if len(wells) > 0:
+            if hide_wells_outside is False:
+                def show_well(well): return True
+            elif isinstance(hide_wells_outside, (float,int)):
+                def show_well(well):
+                    hpos = [pos[:2] for pos in well.pos]
+                    return polyline_line_distance(hpos, line) <= hide_wells_outside
+            else: raise Exception('slice_plot_wells() error: unrecognised value for parameter hide_wells_outside')
+            def slice_project(pos):
+                """Returns 2-D projection of a 3-D point onto the slice plane"""
+                hppos = line_projection(pos[:2], line)
+                return np.array([np.linalg.norm(hppos - line[0]), pos[2]])
+            def slice_translate(pos):
+                if linespec == 'x': pos += np.array([line[0][0], 0.])
+                elif linespec == 'y': pos += np.array([line[0][1], 0.])
+                return pos
+            for well in wells:
+                if show_well(well):
+                    pwellhead = slice_translate(slice_project(well.head))
+                    plt.plot(pwellhead[0], pwellhead[1], 'o', color = wellcolour)
+                    if hide_wells_outside is False:
+                        wpos = slice_translate(np.array([slice_project(pos) for pos in well.pos]))
+                        plt.plot(wpos[:,0], wpos[:,1], '-', color = wellcolour, linewidth = welllinewidth)
+                    else: # draw well sections outside as dotted lines
+                        wellsections = {True: [], False: []}
+                        top = well.head
+                        dtop = point_line_distance(top[:2],line)
+                        topinside = dtop <= hide_wells_outside
+                        wellsections[topinside].append([top])
+                        for bot in well.pos[1:]:
+                            dbot = point_line_distance(bot[:2],line)
+                            botinside = dbot <= hide_wells_outside
+                            if botinside == topinside: wellsections[topinside][-1].append(bot)
+                            else:
+                                try: xi = (hide_wells_outside - dtop)/(dbot - dtop)
+                                except ZeroDivisionError: xi = 1.0
+                                cross = (1.-xi)*top + xi*bot
+                                wellsections[topinside][-1].append(cross)
+                                wellsections[botinside].append([cross])
+                            top,dtop,topinside = bot,dbot,botinside
+                        linetype = {True:'-', False:':'}
+                        for inside,sections in wellsections.iteritems():
+                            for section in sections:
+                                wpos = slice_translate(np.array([slice_project(pos) for pos in section]))
+                                plt.plot(wpos[:,0], wpos[:,1], linetype[inside], color = wellcolour,
+                                         linewidth = welllinewidth)
+                    if well in well_names:
+                        if wellname_bottom: namepos, namealign = well.bottom, 'top'
+                        else: namepos, namealign = well.head, 'bottom'
+                        nameposp = slice_translate(slice_project(namepos))
+                        ax.text(nameposp[0], nameposp[1], well.name, clip_on = True,
+                                horizontalalignment = 'center', verticalalignment = namealign)
+
+    def slice_plot(self, line=None, variable=None, variable_name=None, unit=None, block_names=None, colourmap=None, linewidth=0.2,
+                   linecolour='black', aspect='auto', plt=None, subplot=111, title=None, xlabel=None, ylabel='elevation (m)',
+                   contours=False, contour_label_format='%3.0f', contour_grid_divisions=(100,100), colourbar_limits=None,
+                   plot_limits=None, column_axis = False, layer_axis = False, wells = None, well_names = True,
+                   hide_wells_outside = False, wellcolour = 'blue', welllinewidth = 1.0, wellname_bottom = False,
+                   rocktypes = None, allrocks = False, rockgroup = None):
+        """Produces a vertical slice plot of a Mulgraph grid, shaded by the specified variable (an array of values for each block).
+       A unit string can be specified for annotation.  Block names can be optionally superimposed, and the colour 
+       map, linewidth, aspect ratio, colour-bar limits and plot limits specified.
+       If no variable is specified, only the grid is drawn, without shading.  If no line is specified, a slice
+       through the grid bounds is made (bottom left to top right).
+       If a string 'x' or 'y' is passed in instead of a line, a plot is made through the centre of the grid along
+       the x- or y-axes, and the coordinate along the slice represents the actual x- or y- coordinate.  If a northing
+       (float, in degrees) is passed instead of a line, a plot is made through the centre along the specified northing direction."""
+        if line is None:
+            l=self.bounds
+            default_title='vertical slice across grid bounds'
+        elif isinstance(line,str):
+            axislines={'x':[np.array([self.bounds[0][0],self.centre[1]]),np.array([self.bounds[1][0],self.centre[1]])],
+                       'y':[np.array([self.centre[0],self.bounds[0][1]]),np.array([self.centre[0],self.bounds[1][1]])]}
+            if line in axislines:
+                l=axislines[line]
+                default_title='vertical slice along '+line+' axis'
+            else:
+                l=self.bounds
+                default_title='vertical slice across grid bounds'
+        elif isinstance(line,(float,int)):
+            r=0.5*norm(self.bounds[1]-self.bounds[0])
+            from math import radians,cos,sin
+            theta=radians(line)
+            d=r*np.array([sin(theta),cos(theta)])
+            l=[self.centre-d,self.centre+d]
+            default_title='vertical slice '+("%3.0f"%float(line)).strip()+'$^\circ$N'
+        else:
+            l=line
+            default_title='vertical slice from ('+("%7.0f"%l[0][0]).strip()+','+("%7.0f"%l[0][1]).strip()+') to ('+("%7.0f"%l[1][0]).strip()+','+("%7.0f"%l[1][1]).strip()+')'
+        if norm(l[1]-l[0])>0.0:
+            import matplotlib
+            if plt is None:
+                import matplotlib.pyplot as plt
+                loneplot=True
+            else: loneplot=False
+            matplotlib.rcParams.update({'mathtext.default': 'regular','figure.figsize':(12,9)})
+            ax = plt.subplot(subplot,aspect=aspect)
+            if variable is not None:
+                if len(variable)==self.num_columns: variable=self.column_values_to_block(variable)
+            if variable_name: varname=variable_name
+            else: varname='Value'
+            if rocktypes: variable, varname = rocktypes.rocktype_indices, 'Rock type'
+            if block_names:
+                if not isinstance(block_names,list): block_names=self.block_name_list
+            else: block_names=[]
+            track=self.column_track(l)
+            if track:
+                if xlabel is None:
+                    if line=='x': xlabel='x (m)'
+                    elif line=='y': xlabel='y (m)'
+                    else: xlabel='distance (m)'
+                ax.set_xlabel(xlabel)
+                if column_axis: colnames, colcentres = [],[]
+                verts,vals=[],[]
+                if not isinstance(contours,bool): contours=list(contours)
+                if contours<>False: xc,yc=[],[]
+                for trackitem in track:
+                    col,points=trackitem[0],trackitem[1:]
+                    inpoint=points[0]
+                    if len(points)>1: outpoint=points[1]
+                    else: outpoint=inpoint
+                    if line=='x': din,dout=inpoint[0],outpoint[0]
+                    elif line=='y': din,dout=inpoint[1],outpoint[1]
+                    else: din,dout=norm(inpoint-l[0]),norm(outpoint-l[0])
+                    dcol = 0.5*(din+dout)
+                    if column_axis: colnames.append(col.name); colcentres.append(dcol)
+                    for lay in self.layerlist[1:]:
+                        if col.surface>lay.bottom:
+                            blkname=self.block_name(lay.name,col.name)
+                            if variable is not None: val=variable[self.block_name_index[blkname]]
+                            else: val=0
+                            vals.append(val)
+                            top=self.block_surface(lay,col)
+                            verts.append(((din,lay.bottom),(din,top),(dout,top),(dout,lay.bottom)))
+                            if blkname in block_names:
+                                ax.text(dcol,lay.centre,blkname,clip_on=True,horizontalalignment='center')
+                            if contours<>False:
+                                xc.append(dcol); yc.append(lay.centre)
+                import matplotlib.collections as collections
+                if variable is not None: facecolors=None
+                else: facecolors=[]
+                if rocktypes: vals, rocknames, colourmap, colourbar_limits = \
+                        self.setup_rocktype_plot(rocktypes, vals, colourmap, allrocks, rockgroup)
+                col=collections.PolyCollection(verts,cmap=colourmap,linewidth=linewidth,facecolors=facecolors,edgecolors=linecolour)
+                if variable is not None: col.set_array(np.array(vals))
+                if colourbar_limits is not None: col.norm.vmin,col.norm.vmax=tuple(colourbar_limits)
+                ax.add_collection(col)
+                if plot_limits is not None:
+                    ax.set_xlim(plot_limits[0]); ax.set_ylim(plot_limits[1])
+                else: ax.autoscale_view()
+                if contours<>False:
+                    from matplotlib.mlab import griddata
+                    xc,yc=np.array(xc),np.array(yc)
+                    valc=np.array(vals)
+                    bds=((np.min(xc),np.min(yc)),(np.max(xc),np.max(yc)))
+                    xgrid=np.linspace(bds[0][0],bds[1][0],contour_grid_divisions[0])
+                    ygrid=np.linspace(bds[0][1],bds[1][1],contour_grid_divisions[1])
+                    valgrid=griddata(xc,yc,valc,xgrid,ygrid)
+                    if isinstance(contours,list): cvals=contours
+                    else: cvals=False
+                    CS=plt.contour(xgrid,ygrid,valgrid,cvals,colors='k')
+                    if contour_label_format is not None: plt.clabel(CS, inline=1,fmt=contour_label_format)
+                ax.set_ylabel(ylabel)
+                scalelabel=varname
+                if unit: scalelabel+=' ('+unit+')'
+                if variable is not None:
+                    cbar=plt.colorbar(col)
+                    cbar.set_label(scalelabel)
+                    if rocktypes:
+                        cbar.set_ticks([i+0.5 for i in range(len(rocknames))])
+                        cbar.set_ticklabels(rocknames)
+                        cbar.ax.invert_yaxis() # to get in same top-down order as in the data file
+                    default_title=varname+' in '+default_title
+                if column_axis:
+                    ax.set_xticks(colcentres)
+                    ax.set_xticklabels(colnames)
+                    ax.set_xlabel('column')
+                if layer_axis:
+                    ax.set_yticks([lay.centre for lay in self.layerlist])
+                    ax.set_yticklabels([lay.name for lay in self.layerlist])
+                    ax.set_ylabel('layer')
+                self.slice_plot_wells(plt, ax, line, l, wells, well_names, hide_wells_outside, wellcolour, welllinewidth, wellname_bottom)
+                if title is None: title=default_title
+                plt.title(title)
+                if loneplot: plt.show()
+            else: print 'Slice',str(line),'does not intersect the grid.'
+
+    def line_values(self,start,end,variable,divisions=100,coordinate=False,qtree=None):
+        """Gets values of variable along specified line through geometry.  Returns two arrays for
+        distance along line (or specified coordinate) and value at each position."""
+        if isinstance(start,(list,tuple)): start=np.array(start)
+        if isinstance(end,(list,tuple)): end=np.array(end)
+        x,y=[],[]
+        line_length=norm(end-start)
+        if line_length>0.0:
+            for i in xrange(divisions+1):
+                xi=float(i)/divisions
+                pos=(1.-xi)*start+xi*end
+                dist=xi*line_length
+                blkname=self.block_name_containing_point(pos,qtree=qtree)
+                if blkname:
+                    if coordinate != None: x.append(pos[coordinate])
+                    else: x.append(dist)
+                    y.append(variable[self.block_name_index[blkname]])
+        return np.array(x),np.array(y)
+
+    def polyline_values(self,polyline,variable,divisions=100,coordinate=False,qtree=None):
+        """Gets values of a variable along a specified polyline, returning two arrays for distance along the polyline and value."""
+        x,y=[],[]
+        for i in xrange(len(polyline)-1):
+            start,end=polyline[i],polyline[i+1]
+            xi,yi=self.line_values(start,end,variable,divisions,coordinate,qtree=qtree)
+            if i>0:
+                xi=xi[1:]; yi=yi[1:]
+            if not coordinate:
+                if len(x)>0: xi+=x[-1]  # add end distance from last segment
+            x+=list(xi)
+            y+=list(yi)
+        return np.array(x),np.array(y)
+
+    def well_values(self,well_name,variable,divisions=1,elevation=False,deviations=False,qtree=None,extend=False):
+        """Gets values of a variable down a specified well, returning distance down the well 
+        (or elevation) and value.  Vertical coordinates can be taken from the nodes of the
+        well deviations, or from the grid geometry layer centres (if deviations is False).
+        If extend is True, the well trace is extended to the bottom of the model."""
+        if elevation: coordinate=2  # return coordinate 2 (i.e. z)
+        else: coordinate=False
+        if well_name in self.well: 
+            well=self.well[well_name]
+            if deviations:
+                from copy import copy
+                polyline=copy(well.pos)
+                grid_bottom=self.layerlist[-1].bottom
+                if extend and well.bottom[2]>grid_bottom: polyline.append(well.elevation_pos(grid_bottom,extend=True))
+            else:
+                polyline=[]
+                for layer in self.layerlist:
+                    p=well.elevation_pos(layer.centre,extend=extend)
+                    if p is not None: polyline.append(p)
+            return self.polyline_values(polyline,variable,divisions,coordinate,qtree=qtree)
+        else: return None
+
+    def column_values(self, col, variable, depth = False):
+        """Gets values of a variable down a specified column in the grid, returning elevation
+        (or depth) and value."""
+        if isinstance(col,str):
+            if col in self.column: col = self.column[col]
+            else: return None
+        itop = self.column_surface_layer_index(col)
+        # atmosphere block:
+        if self.atmosphere_type == 0: blks = [self.block_name(self.layerlist[0].name,self.atmosphere_column_name)]
+        elif self.atmosphere_type ==1: blks = [self.block_name(self.layerlist[0].name,col.name)]
+        else: blks = []
+        # indices of subsurface blocks:
+        lays = self.layerlist[itop:]
+        blks += [self.block_name(lay.name, col.name) for lay in lays]
+        blkindex = np.array([self.block_name_index[blk] for blk in blks])
+        val = variable[blkindex]
+        z = np.array([self.layer[self.layer_name(blk)].centre for blk in blks])
+        if depth: return self.layer[self.layer_name(blks[0])].top - z, val
+        else: return z,val
+                    
+    def line_plot(self,start=None,end=None,variable=None,variable_name=None,unit=None,divisions=100,plt=None,subplot=111,title='',xlabel='distance (m)'):
+        """Produces a line plot of the specified variable through a Mulgraph grid."""
+        if (start is None) or (end is None):
+            [start,end]=self.bounds
+            default_title='line plot across grid bounds'
+        else:
+            if isinstance(start,(list,tuple)): start=np.array(start)
+            if isinstance(end,(list,tuple)): end=np.array(end)
+            default_title='line plot from ('+("%7.0f"%start[0]).strip()+','+("%7.0f"%start[1]).strip()+','+("%7.0f"%start[2]).strip()+') to ('+("%7.0f"%end[0]).strip()+','+("%7.0f"%end[1]).strip()+','+("%7.0f"%end[2]).strip()+')'
+        x,y=self.line_values(start,end,variable,divisions)
+        import matplotlib
+        if plt is None:
+            import matplotlib.pyplot as plt
+            loneplot=True
+        else: loneplot=False
+        matplotlib.rcParams.update({'mathtext.default': 'regular','figure.figsize':(12,9)})
+        plt.subplot(subplot)
+        if variable is not None:
+            if len(variable)==self.num_columns: variable=self.column_values_to_block(variable)
+        if variable_name: varname=variable_name
+        else: varname='Value'
+        plt.plot(x,y)
+        plt.xlabel(xlabel)
+        ylabel=varname
+        if unit: ylabel+=' ('+unit+')'
+        plt.ylabel(ylabel)
+        default_title+=' of '+varname
+        if title is None: title=default_title
+        plt.title(title)
+        if loneplot: plt.show()
+
+    def optimize(self,nodenames=None,connection_angle_weight=1.0,column_aspect_weight=0.0,column_skewness_weight=0.0,pest=False):
+        """Adjusts positions of specified nodes to optimize grid.  If nodenames list is not specified,
+        all node positions are optimized.  Grid quality can be defined as a combination of connection
+        angle cosine, column aspect ratio and column skewness.  Increasing the weight for any of these
+        increases its importance in the evaluation of grid quality.
+        Note that an error will result if the connection angle weight and either of the other weights is set to zero- in
+        this case there are not enough constraints to fit the parameters.
+        If pest is set to True, the PEST parameter estimation software is used to perform the optimization."""
+        if nodenames is None: nodenames=self.node.keys()
+        # identify which columns are affected:
+        colnames=[col.name for col in self.columnlist if (set(nodenames) & set([node.name for node in col.node]))]
+        for colname in colnames:
+            if self.column[colname].centre_specified: self.column[colname].centre_specified=0
+        if connection_angle_weight>0.0: # identify which connections are affected:
+            cons=[con for con in self.connectionlist if (set(col.name for col in con.column) & set(colnames))]
+        if pest:
+            gridfilename='gpestmesh.dat'
+            self.write(gridfilename)
+            obsgroups=['angle','aspect','skew']
+            obsweight={}
+            nobs=0
+            if connection_angle_weight>0.0:
+                obsweight['angle']=connection_angle_weight
+                nobs+=len(cons)
+            if column_aspect_weight>0.0:
+                obsweight['aspect']=column_aspect_weight
+                nobs+=len(colnames)
+            if column_skewness_weight>0.0:
+                obsweight['skew']=column_skewness_weight
+                nobs+=len(colnames)
+            def write_pest_control_file():
+                pst=open('pestmesh.pst','w')
+                pst.write('\n'.join([
+                            'pcf','* control data','restart estimation',
+                            str(2*len(nodenames))+' '+str(nobs)+' 1 0 '+str(len(obsweight)),
+                            '    1     1 single point   1   0   0',
+                            '5.0   2.0   0.3  0.03    10',
+                            '3.0   3.0 0.001  0',
+                            '0.1',
+                            '30  0.01     3     3  0.01     3',
+                            '1     1     1',
+                            '* parameter groups',
+                            'pos           absolute 0.01  0.0  switch  2.0 parabolic',
+                            '* parameter data\n']))
+                for name in nodenames:
+                    parname='node_'+name.strip()+'_'
+                    for i in xrange(2):
+                        pst.write(parname+str(i)+' none relative '+'%12.3f'%self.node[name].pos[i]+' '+'%12.3f'%self.bounds[0][i]+
+                                  ' '+'%12.3f'%self.bounds[1][i]+' pos 1.0 0.0 1\n')
+                pst.write('* observation groups\n')
+                for group in obsweight: pst.write(group+'\n')
+                pst.write('* observation data\n')
+                for group in obsgroups:
+                    if group in obsweight:
+                        if group=='angle':
+                            n=len(cons)
+                            target=0.0
+                        else:
+                            n=len(colnames)
+                            target=1.0
+                        for i in xrange(n): pst.write(group+str(i)+' %5.2f'%target+' %5.2f'%obsweight[group]+' '+group+'\n')
+                pst.write('\n'.join([
+                            '* model command line','python pestmesh_model.py',
+                            '* model input/output','pestmesh.tpl  pestmesh.in',
+                            'pestmesh.ins  pestmesh.out','* prior information\n']))
+                pst.close()
+            def write_pest_model_file():
+                mod=open('pestmesh_model.py','w')
+                mod.write('\n'.join([
+                        "from mulgrids import *",
+                        "geo=mulgrid('"+gridfilename.strip()+"')",
+                        "nodenames=[node.replace('\\n','') for node in open('pestmesh_nodes.txt').readlines()]",
+                        "dat=open('pestmesh.in').readlines()",
+                        "nnodes=len(dat)/2",
+                        "for i in xrange(nnodes):",
+                        "    x,y=float(dat[2*i][0:20]),float(dat[2*i+1][0:20])",
+                        "    nodename=nodenames[i]",
+                        "    geo.node[nodename].pos=np.array([x,y])",
+                        "colnames=[col.replace('\\n','') for col in open('pestmesh_columns.txt').readlines()]",
+                        "for colname in colnames:",
+                        "    geo.column[colname].centre_specified=0",
+                        "    geo.column[colname].centre=geo.column[colname].centroid",
+                        "result=[]\n"]))
+                if 'angle' in obsweight:
+                    mod.write("connames=[tuple(names.replace('\\n','').split(',')) for names in open('pestmesh_connections.txt').readlines()]\n")
+                    mod.write("result+=[geo.connection[conname].angle_cosine for conname in connames]\n")
+                if 'aspect' in obsweight:
+                    mod.write("result+=[geo.column[colname].side_ratio for colname in colnames]\n")
+                if 'skew' in obsweight:
+                    mod.write("result+=[geo.column[colname].angle_ratio for colname in colnames]\n")
+                mod.write('\n'.join([
+                            "f=open('pestmesh.out','w')",
+                            "for r in result:",
+                            "    f.write('%20.5f\\n'%r)",
+                            "f.close()"]))
+                mod.close()
+            def write_pest_templates():
+                tpl=open('pestmesh.tpl','w')
+                tpl.write("ptf $\n")
+                for name in nodenames:
+                    parname='node_'+name.strip()+'_'
+                    for i in xrange(2): tpl.write("$"+'%18s'%(parname+str(i))+"$\n")
+                tpl.close()
+                ins=open('pestmesh.ins','w')
+                ins.write("pif #\n")
+                for group in obsgroups:
+                    if group in obsweight:
+                        if group=='angle': n=len(cons)
+                        else: n=len(colnames)
+                        for i in xrange(n): ins.write("l1 ["+group+str(i)+"]1:20\n")
+                ins.close()
+            file('pestmesh_nodes.txt','w').write('\n'.join(nodenames))
+            file('pestmesh_columns.txt','w').write('\n'.join(colnames))
+            if 'angle' in obsweight:
+                file('pestmesh_connections.txt','w').write('\n'.join([','.join([col.name for col in con.column]) for con in cons]))
+            write_pest_control_file()
+            write_pest_templates()
+            write_pest_model_file()
+            from os import system
+            system('pest pestmesh.pst')
+            dat=open('pestmesh.in').readlines()
+            for i,nodename in enumerate(nodenames):
+                x,y=float(dat[2*i][0:20]),float(dat[2*i+1][0:20])
+                self.node[nodename].pos=np.array([x,y])
+            for colname in colnames:
+                self.column[colname].centre=self.column[colname].centroid
+        else:
+            from scipy.optimize import leastsq
+            def update_grid(xnode):
+                for xn,nodename in zip(xnode,nodenames): self.node[nodename].pos=xn
+                for colname in colnames: self.column[colname].centre=self.column[colname].centroid
+            def f(x):
+                xpos=[np.array([x[2*i],x[2*i+1]]) for i in xrange(len(nodenames))]
+                update_grid(xpos)
+                if connection_angle_weight: con_angle=[connection_angle_weight*con.angle_cosine for con in cons]
+                else: con_angle=[]
+                if column_aspect_weight: col_aspect=[column_aspect_weight*(self.column[colname].side_ratio-1.0) for colname in colnames]
+                else: col_aspect=[]
+                if column_skewness_weight: col_skewness=[column_skewness_weight*(self.column[colname].angle_ratio-1.0) for colname in colnames]
+                else: col_skewness=[]
+                return np.array(con_angle+col_aspect+col_skewness)
+            x0=[]
+            for nodename in nodenames: x0+=list(self.node[nodename].pos)
+            leastsq(f,np.array(x0))
+
+    def connection_with_nodes(self,nodes):
+        """Returns a connection, if one exists, containing the specified two nodes."""
+        for con in self.connectionlist:
+            if all([node in con.node for node in nodes]): return con
+        return None
+
+    def nodes_in_columns(self,columns):
+        """Returns a list of all nodes in the specified columns."""
+        nodes=set([])
+        for col in columns: nodes=nodes | set(col.node)
+        return list(nodes)
+        
+    def column_boundary_nodes(self,columns):
+        """Returns an ordered list of the nodes on the outer boundary of the group of specified columns."""
+        nodes=self.nodes_in_columns(columns)
+        blacklist_connections=[]
+        def next_bdy_node(n):
+            for col in [c for c in n.column if c in columns]:
+                i=col.node.index(n)
+                n2=col.node[(i+1)%col.num_nodes]
+                con=self.connection_with_nodes([n,n2])
+                if not con: return n2
+                else:
+                    if not (con in blacklist_connections) and \
+                            not all([(c in columns) for c in con.column]): return n2
+            return None
+        # look for a starting node along the left-hand edge of the selection (this avoids
+        # picking up any interior boundaries):
+        startnode=None
+        xmin=bounds_of_points([node.pos for node in nodes])[0][0]
+        leftnodes=[node for node in nodes if node.pos[0]==xmin]
+        for node in leftnodes:
+            nextnode=next_bdy_node(node)
+            if nextnode:
+                startnode=node
+                break
+        if startnode:
+            bdynodes=[]
+            node=startnode
+            back=False
+            while not back:
+                bdynodes.append(node)
+                node=next_bdy_node(node)
+                back=node.name==startnode.name
+                if (node in bdynodes) and not back : # loop in boundary
+                    nodei=bdynodes.index(node)
+                    nnodes=len(bdynodes)
+                    loopcount=nnodes-nodei-1
+                    for i in xrange(loopcount):
+                        n1,n2=bdynodes[-2],bdynodes[-1]
+                        con=self.connection_with_nodes([n1,n2])
+                        if con: blacklist_connections.append(con)
+                        bdynodes.pop()
+                    node=bdynodes.pop()
+            return bdynodes
+        else: return []
+    def get_boundary_nodes(self): return self.column_boundary_nodes(self.columnlist)
+    boundary_nodes=property(get_boundary_nodes)
+
+    def get_boundary_polygon(self):
+        """Returns the simplest polygon representing the boundary of the grid."""
+        return simplify_polygon([node.pos for node in self.boundary_nodes])
+    boundary_polygon=property(get_boundary_polygon)
+
+    def get_boundary_columns(self):
+        """Returns a set of columns on the outer boundary of the grid- those columns that contain at least
+        two boundary nodes."""
+        bdynodes=set(self.boundary_nodes)
+        return set([col for col in self.columnlist if len(set(col.node) & bdynodes)>=2])
+    boundary_columns=property(get_boundary_columns)
+
+    def get_grid3d(self):
+        """Returns 3D nodes and elements for the grid, and a dictionary of 'extra nodes' needed
+        at the top surface from varying surface elevation.  """
+        node3d={}
+        index=0
+        # create subsurface nodes
+        for lay in self.layerlist[1:]:
+            for node in self.nodelist:
+                if any([col.surface>lay.bottom for col in node.column]):
+                    pos3d=np.array(list(node.pos)+[lay.bottom])
+                    node3d[lay.name,node.name]=(index,pos3d)
+                    index+=1
+        # identify where 'extra' nodes are needed
+        extra_node={}
+        for col in [c for c in self.columnlist if c.surface is not None]:
+            for node in col.node:
+                if node.name in extra_node: extra_node[node.name].append(col.name)
+                else: extra_node[node.name]=[col.name]
+        # create surface nodes
+        for node in self.nodelist:
+            if any([(col.surface is None) for col in node.column]):
+                pos3d=np.array(list(node.pos)+[self.layerlist[0].bottom])
+                node3d[self.layerlist[0].name,node.name]=(index,pos3d)
+                index+=1
+            elif node.name in extra_node:
+                for colname in extra_node[node.name]:
+                    pos3d=np.array(list(node.pos)+[self.column[colname].surface])
+                    node3d[self.layerlist[0].name,node.name,colname]=(index,pos3d)
+                    index+=1
+        # create elements
+        elt3d=[]
+        atmlayer=self.layerlist[0]
+        for ilayer,lay in enumerate(self.layerlist[1:]):
+            for col in [c for c in self.columnlist if c.surface>lay.bottom]:
+                elt=[]
+                if col.num_nodes>4: # funny-shaped columns- remove nodes with largest angles
+                    angles=np.array(col.interior_angles)
+                    bad_index=list(np.argsort(-angles))[0:col.num_nodes-4] # indices of corners to remove
+                    icorner=range(col.num_nodes)
+                    for a in bad_index: icorner.remove(a)
+                    corners=[col.node[ic] for ic in icorner]
+                else: corners=col.node
+                for node in corners: elt.append(node3d[lay.name,node.name][0])
+                if ilayer==self.column_surface_layer_index(col)-1: # top block
+                    for node in corners:
+                        if node.name in extra_node: elt.append(node3d[atmlayer.name,node.name,col.name][0])
+                        else: elt.append(node3d[atmlayer.name,node.name][0])
+                else:
+                    for node in corners: elt.append(node3d[self.layerlist[ilayer].name,node.name][0])
+                elt3d.append((lay,col,elt))
+        return node3d,extra_node,elt3d
+    grid3d=property(get_grid3d)
+
+    def get_vtk_grid(self,arrays={}):
+        """Returns a vtkUnstructuredGrid object (for visualisation with VTK) corresponding to the grid in 3D. 
+        VTK data arrays may optionally be added."""
+        from vtk import vtkUnstructuredGrid,vtkPoints,vtkIdList
+        node3d,extra_node,elt3d=self.grid3d
+        # construct the vtk grid
+        grid=vtkUnstructuredGrid()
+        pts=vtkPoints()
+        pts.SetNumberOfPoints(len(node3d))
+        for (key,(i,node)) in node3d.items(): pts.SetPoint(i,node)
+        grid.SetPoints(pts)
+        # create and add cells
+        VTK_HEXAHEDRON,VTK_WEDGE=12,13
+        celltype={6:VTK_WEDGE,8:VTK_HEXAHEDRON}
+        for ielt,(lay,col,elt) in enumerate(elt3d):
+            ids=vtkIdList()
+            for i in elt: ids.InsertNextId(i)
+            grid.InsertNextCell(celltype[len(elt)],ids)
+        for array_type,array_dict in arrays.items():
+            sortedkeys=array_dict.keys()
+            sortedkeys.sort()
+            if array_type=='Block':
+                for key in sortedkeys: grid.GetCellData().AddArray(array_dict[key])
+            elif array_type=='Node':
+                for key in sortedkeys: grid.GetPointData().AddArray(array_dict[key])
+        return grid
+
+    def get_vtk_data(self):
+        """Returns a dictionary of VTK data arrays from the grid (layer and column indices (zero-based), column areas, 
+        block numbers and volumes for each block."""
+        from vtk import vtkFloatArray,vtkIntArray,vtkCharArray
+        arrays={'Block':{'Name':vtkCharArray(),'Layer index':vtkIntArray(),'Column index':vtkIntArray(),'Column area':vtkFloatArray(),'Column elevation':vtkFloatArray(),'Block number':vtkIntArray(),'Volume':vtkFloatArray()},'Node':{}}
+        nele=self.num_underground_blocks
+        string_properties=['Name']
+        string_length=5
+        array_length={'Block':nele,'Node':0}
+        for array_type,array_dict in arrays.items():
+            for name,array in array_dict.items():
+                array.SetName(name)
+                if name in string_properties:
+                    array.SetNumberOfComponents(string_length)
+                    array.SetNumberOfTuples(array_length[array_type])
+                else:
+                    array.SetNumberOfValues(array_length[array_type])
+                    array.SetNumberOfComponents(1)
+        layerindex=self.layer_index
+        colindex=self.column_index
+        for iblk,blockname in enumerate(self.block_name_list[self.num_atmosphere_blocks:]):
+            layname,colname=self.layer_name(blockname),self.column_name(blockname)
+            lay,col=self.layer[layname],self.column[colname]
+            arrays['Block']['Name'].SetTupleValue(iblk,blockname)
+            arrays['Block']['Layer index'].SetValue(iblk,layerindex[layname])
+            arrays['Block']['Column index'].SetValue(iblk,colindex[colname])
+            arrays['Block']['Column area'].SetValue(iblk,col.area)
+            arrays['Block']['Column elevation'].SetValue(iblk,col.surface)
+            arrays['Block']['Block number'].SetValue(iblk,self.block_name_index[blockname]+1)
+            arrays['Block']['Volume'].SetValue(iblk,self.block_volume(lay,col))
+        return arrays
+    vtk_data=property(get_vtk_data)
+
+    def filename_base(self,filename=''):
+        """Returns base of filename (with extension removed).  If specified filename is blank,
+        the geometry filename property is used; if this is also blank, a default is used."""
+        from os.path import splitext
+        default_filename='geometry.dat'
+        if filename=='':
+            if self.filename=='': filename=default_filename
+            else: filename=self.filename
+        base,ext=splitext(filename)
+        return base
+
+    def write_bna(self,filename=''):
+        """Writes horizontal grid to Atlas BNA file."""
+        filename=self.filename_base(filename)+'.bna'
+        f=open(filename,'w')
+        headerfmt='"%3s","",%1d\n'
+        nodefmt='%10.2f,%10.2f\n'
+        for col in self.columnlist:
+            f.write(headerfmt% (col.name,col.num_nodes+1))
+            for node in col.node+[col.node[0]]:
+                f.write(nodefmt%(node.pos[0],node.pos[1]))
+        f.close()
+
+    def write_layer_bln(self,filename='',aspect=8.0,left=0.0):
+        """Writes layer grid to Golden Software blanking (BLN) file."""
+        filename=self.filename_base(filename)+'_layers.bln'
+        f=open(filename,'w')
+        width=(self.layerlist[1].top-self.layerlist[-1].bottom)/aspect
+        right=left+width
+        nodefmt='%10.2f,%10.2f\n'
+        for layer in self.layerlist:
+            f.write('5,1\n')
+            pts=[(left,layer.top),(left,layer.bottom),(right,layer.bottom),(right,layer.top),(left,layer.top)]
+            for x,z in pts: f.write(nodefmt%(x,z))
+        f.close()
+
+    def write_bna_labels(self,filename=''):
+        """Writes label file for BNA file (containing the column names)."""
+        filename=self.filename_base(filename)+'_column_names.csv'
+        f=open(filename,'w')
+        fmt='%.2f,%.2f,"%s"\n'
+        for col in self.columnlist: f.write(fmt%tuple(list(col.centre)+[col.name]))
+        f.close()
+
+    def write_layer_bln_labels(self,filename='',aspect=8.0,left=0.0):
+        """Writes label files for layer BLN file (containing the bottom elevations, centres and layer names)."""
+        base=self.filename_base(filename)
+        width=(self.layerlist[1].top-self.layerlist[-1].bottom)/aspect
+        right=left+width
+        centre=left+0.5*width
+        labels=['bottom_elevation','centre','name']
+        filenames=[base+'_layer_'+label+'s.csv' for label in labels]
+        files=dict(zip(labels,[file(filename,'w') for filename in filenames]))
+        fmt=dict(zip(labels,['%.2f,%.2f,%.2f\n']*2+['%.2f,%.2f,"%s"\n']))
+        start=dict(zip(labels,[0,1,1]))
+        for label in labels: files[label].write('"X","Y","'+label+'"\n')
+        for i,layer in enumerate(self.layerlist):
+            for label in labels:
+                vals=dict(zip(labels,[(left,layer.bottom,layer.bottom),(right,layer.centre,layer.centre),(centre,layer.centre,layer.name)]))
+                if i>=start[label]: files[label].write(fmt[label]%vals[label])
+        for f in files.values(): f.close()
+
+    def export_surfer(self,filename='',aspect=8.0,left=0.0):
+        """Writes files used for plotting geometry in Surfer."""
+        self.write_bna(filename)
+        self.write_bna_labels(filename)
+        self.write_layer_bln(filename,aspect,left)
+        self.write_layer_bln_labels(filename,aspect,left)
+
+    def write_vtk(self,filename='',arrays=None,wells=False):
+        """Writes *.vtu file for a vtkUnstructuredGrid object corresponding to the grid in 3D, with the specified filename,
+        for visualisation with VTK."""
+        from vtk import vtkXMLUnstructuredGridWriter
+        base=self.filename_base(filename)
+        filename=base+'.vtu'
+        if wells: self.write_well_vtk(filename)
+        if arrays is None: arrays=self.vtk_data
+        vtu=self.get_vtk_grid(arrays)
+        writer=vtkXMLUnstructuredGridWriter()
+        writer.SetFileName(filename)
+        writer.SetInput(vtu)
+        writer.Write()
+        
+    def get_well_vtk_grid(self):
+        """Returns a VTK grid corresponding to the wells in the geometry."""
+        from vtk import vtkUnstructuredGrid,vtkPoints,vtkIdList,vtkCharArray
+        grid=vtkUnstructuredGrid()
+        num_deviations=sum([well.num_deviations+1 for well in self.welllist])
+        pts=vtkPoints()
+        pts.SetNumberOfPoints(num_deviations)
+        i=0
+        for well in self.welllist:
+            for p in well.pos:
+                pts.SetPoint(i,list(p))
+                i+=1
+        grid.SetPoints(pts)
+        VTK_POLY_LINE=4
+        i=0
+        for well in self.welllist:
+            ids=vtkIdList()
+            for p in well.pos:
+                ids.InsertNextId(i)
+                i+=1
+            grid.InsertNextCell(VTK_POLY_LINE,ids)
+        namearray=vtkCharArray()
+        string_length=5
+        namearray.SetName('Name')
+        namearray.SetNumberOfComponents(string_length)
+        namearray.SetNumberOfTuples(self.num_wells)
+        for i,well in enumerate(self.welllist):
+            namearray.SetTupleValue(i,well.name)
+        grid.GetCellData().AddArray(namearray)
+        return grid
+
+    def write_well_vtk(self,filename=''):
+        from vtk import vtkXMLUnstructuredGridWriter
+        filename=self.filename_base(filename)+'_wells.vtu'
+        vtu=self.get_well_vtk_grid()
+        writer=vtkXMLUnstructuredGridWriter()
+        writer.SetFileName(filename)
+        writer.SetInput(vtu)
+        writer.Write()
+
+    def snap_columns_to_layers(self,min_thickness=1.0,columns=[]):
+        """Snaps column surfaces to the bottom of their layers, if the surface block thickness is smaller than
+        a given value.  This can be carried out over an optional subset of columns in the grid, otherwise over 
+        all columns."""
+        if min_thickness>0.0:
+            if columns==[]: columns=self.columnlist
+            else: 
+                if isinstance(columns[0],str): columns=[self.column[col] for col in columns]
+            for col in columns:
+                toplayer=self.column_surface_layer(col)
+                if col.surface-toplayer.bottom<min_thickness:
+                    col.surface=toplayer.bottom
+                    col.num_layers-=1
+            self.setup_block_name_index()
+
+    def fit_surface(self,data,alpha=0.1,beta=0.1,columns=[],min_columns=[],grid_boundary=False, layer_snap=0.0):
+        """Fits column surface elevations to the grid from the data, using least-squares bilinear finite element fitting with
+        Sobolev smoothing.  The parameter data should be in the form of a 3-column array with x,y,z data in each row.
+        The smoothing parameters alpha and beta control the first and second derivatives of the surface.
+        If the parameter columns is specified, elevations will only be fitted for the specified column names.
+        For columns with names in min_columns, column elevations will be calculated as the minimum of the fitted nodal
+        elevations.  For all other columns, the average of the nodal values is used.  If grid_boundary is True, only data
+        inside the bounding polygon of the grid are used- this can speed up the fitting if there are many data outside the 
+        grid, and the grid has a simply-shaped boundary.  The layer_snap parameter can be specified as a positive number
+        to avoid the creation of very thin top surface layers, if the fitted elevation is very close to the bottom of a layer.
+        In this case the value of layer_snap is a tolerance representing the smallest permissible layer thickness."""
+
+        if columns==[]: columns=self.columnlist
+        else: 
+            if isinstance(columns[0],str): columns=[self.column[col] for col in columns]
+        if min_columns<>[]:
+            if not isinstance(min_columns[0],str): min_columns=[col.name for col in min_columns]
+        if all([col.num_nodes in [3,4] for col in columns]):
+            nodes=self.nodes_in_columns(columns)
+            node_index=dict([(node.name,i) for i,node in enumerate(nodes)])
+            num_nodes=len(nodes)
+            # assemble least squares FEM fitting system:
+            from scipy import sparse
+            A=sparse.lil_matrix((num_nodes,num_nodes))
+            b=np.zeros(num_nodes)
+            guess=None
+            if grid_boundary: bounds=self.boundary_polygon
+            else: bounds=None
+            qtree=self.column_quadtree(columns)
+            import sys
+            nd=len(data)
+            for idata,d in enumerate(data):
+                col=self.column_containing_point(d[0:2],columns,guess,bounds,qtree)
+                percent=100.*idata/nd
+                ps='fit_surface %3.0f%% done'% percent
+                sys.stdout.write('%s\r' % ps)
+                sys.stdout.flush()
+                if col:
+                    xi=col.local_pos(d[0:2])
+                    if xi is not None:
+                        guess=col
+                        psi=col.basis(xi)
+                        for i,nodei in enumerate(col.node):
+                            I=node_index[nodei.name]
+                            for j,nodej in enumerate(col.node):
+                                J=node_index[nodej.name]
+                                A[I,J]+=psi[i]*psi[j]
+                            b[I]+=psi[i]*d[2]
+            # add smoothing:
+            smooth={3: 0.5*alpha*np.array([[1.,0.,-1.],[0.,1.,-1.],[-1.,-1.,2.]]),
+                    4: alpha/6.*np.array([[4.,-1.,-2.,-1.],[-1.,4.,-1.,-2.],[-2.,-1.,4.,-1.],[-1.,-2.,-1.,4.]])+
+                    beta*np.array([[1.,-1.,1.,-1.],[-1.,1.,-1.,1.],[1.,-1.,1.,-1.],[-1.,1.,-1.,1.]])}
+            for col in columns:
+                for i,nodei in enumerate(col.node):
+                    I=node_index[nodei.name]
+                    for j,nodej in enumerate(col.node):
+                        J=node_index[nodej.name]
+                        A[I,J]+=smooth[col.num_nodes][i,j]
+            A=A.tocsr()
+            from scipy.sparse.linalg import spsolve
+            z=spsolve(A,b)
+            # assign nodal elevations to columns:
+            for col in columns:
+                nodez=[z[node_index[node.name]] for node in col.node]
+                if col.name in min_columns: col.surface=min(nodez)
+                else: col.surface=(sum(nodez))/col.num_nodes
+                self.set_column_num_layers(col)
+            self.snap_columns_to_layers(layer_snap,columns)
+            self.setup_block_name_index()
+        else: print 'Grid selection contains columns with more than 4 nodes: not supported.'
+
+    def refine(self,columns=[],bisect=False,bisect_edge_columns=[]):
+        """Refines selected columns in the grid.  If no columns are specified, all columns are refined.
+        Refinement is carried out by splitting: each column is divided into four, unless the bisect parameter is 'x' or 'y',
+        in which case they are divided in the specified direction, or unless bisect is True, in which case they are divided
+        into two between their longest sides.  Triangular transition columns are added around the edge of the refinement 
+        region as needed.  Only 3 and 4-sided columns are supported.  The parameter bisect_edge_columns can contain a list of
+        columns outside the edge of the refinement area (as specified by the columns parameter) which should be bisected prior
+        to the refinement.  This is useful for columns with larger aspect ratios just outside the refinement area, whose aspect
+        ratios would become even greater from simple refinement."""
+        if columns==[]: columns=self.columnlist
+        else: 
+            if isinstance(columns[0],str): columns=[self.column[col] for col in columns]
+        connections=set([])
+        sidenodes={}
+        next_nodeno=max([self.column_number_from_name(n.name) for n in self.nodelist])+1
+        next_colno=max([self.column_number_from_name(col.name) for col in self.columnlist])+1
+        casefn=[lowercase,uppercase][self.uppercase_names]
+        justfn=[ljust,rjust][self.right_justified_names]
+        def create_mid_node(node1,node2,sidenodes,next_nodeno,justfn,casefn):
+            midpos=0.5*(node1.pos+node2.pos)
+            nodenames=frozenset((node1.name,node2.name))
+            name=self.node_name_from_number(next_nodeno,justfn,casefn); next_nodeno+=1
+            self.add_node(node(name,midpos))
+            sidenodes[nodenames]=self.nodelist[-1]
+            return sidenodes,next_nodeno
+        if bisect:
+            if bisect==True: direction=None
+            else: direction=bisect
+            for col in columns:
+                for i in col.bisection_sides(direction):
+                    n1,n2=col.node[i],col.node[(i+1)%col.num_nodes]
+                    con=self.connection_with_nodes([n1,n2])
+                    if con: connections.add(con)
+                    else: sidenodes,next_nodeno=create_mid_node(n1,n2,sidenodes,next_nodeno,justfn,casefn)
+        else: 
+            for col in columns: connections=connections | col.connection
+        if bisect_edge_columns<>[]:
+            if isinstance(bisect_edge_columns[0],str): bisect_edge_columns=[self.column[col] for col in bisect_edge_columns]
+        columns_plus_edge = set(columns) | set(bisect_edge_columns)
+        for con in connections: columns_plus_edge=columns_plus_edge | set(con.column)
+        if all([col.num_nodes in [3,4] for col in columns_plus_edge]):
+            # bisect edge columns if required:
+            for col in bisect_edge_columns:
+                for con in col.connection:
+                    if all([concol in bisect_edge_columns for concol in con.column]): connections.add(con)
+            # create midside nodes at connections:
+            for con in connections:
+                sidenodes,next_nodeno=create_mid_node(con.node[0],con.node[1],sidenodes,next_nodeno,justfn,casefn)
+            if not bisect:
+                # create midside nodes on grid boundaries in the refinement area:
+                bdy=self.boundary_nodes
+                for col in columns:
+                    nn=col.num_nodes
+                    for i,corner in enumerate(col.node):
+                        next_corner=col.node[(i+1)%nn]
+                        if (corner in bdy) and (next_corner in bdy):
+                            sidenodes,next_nodeno=create_mid_node(corner,next_corner,sidenodes,next_nodeno,justfn,casefn)
+            def transition_type(nn,sides):
+                # returns transition type- classified by how many refined sides, starting side, and range
+                nref=len(sides)
+                missing=list(set(range(nn))-set(sides))
+                nunref=len(missing)
+                if nref==1: return 1,sides[0],0
+                elif nref==nn: return nn,0,nn-1
+                elif nunref==1: return nref,(missing[0]+1)%nn,nn-2
+                elif nn==4 and nref==2:
+                    diff=sides[1]-sides[0]
+                    if diff<3: return nref,sides[0],diff
+                    else: return nref,sides[1],1
+                else: print 'Error in refine()- unrecognised transition type:',nref,'of',nn,'sides refined.'
+            transition_column={3:{(1,0): ((0,(0,1),2),((0,1),1,2)),  # how to subdivide, based on no. of nodes, no. of
+                                  (2,1): ((0,(0,1),(1,2),2),((0,1),1,(1,2))), # refined sides and range of refined sides
+                                  (3,2): ((0,(0,1),(2,0)),((0,1),1,(1,2)),((1,2),2,(2,0)),((0,1),(1,2),(2,0)))},
+                               4:{(1,0): ((0,(0,1),3),((0,1),1,2),((0,1),2,3)),
+                                  (2,1): ((0,(0,1),'c'),((0,1),1,'c'),(1,(1,2),'c'),((1,2),2,'c'),(2,3,'c'),(0,'c',3)),
+                                  (2,2): ((0,(0,1),(2,3),3),((0,1),1,2,(2,3))),
+                                  (3,2): ((0,(0,1),(2,3),3),((0,1),1,(1,2)),((1,2),2,(2,3)),((0,1),(1,2),(2,3))),
+                                  (4,3): ((0,(0,1),'c',(3,0)),((0,1),1,(1,2),'c'),((1,2),2,(2,3),'c'),((2,3),3,(3,0),'c'))}}
+            # create refined columns (and centre nodes for quadrilaterals that need them):
+            centrenodes={}
+            for col in columns_plus_edge:
+                nn=col.num_nodes
+                refined_sides=[]
+                for i,corner in enumerate(col.node):
+                    if frozenset((corner.name,col.node[(i+1)%nn].name)) in sidenodes: refined_sides.append(i)
+                nrefined,istart,irange=transition_type(nn,refined_sides)
+                if (col.num_nodes==4) and ((nrefined==4) or ((nrefined==2) and (irange==1))):
+                    # create quadrilateral centre node:
+                    name=self.node_name_from_number(next_nodeno,justfn,casefn); next_nodeno+=1
+                    self.add_node(node(name,col.centre))
+                    centrenodes[col.name]=self.nodelist[-1]
+                for subcol in transition_column[nn][nrefined,irange]:
+                    name=self.column_name_from_number(next_colno,justfn,casefn); next_colno+=1
+                    nodes=[]
+                    for vert in subcol:
+                        if isinstance(vert,int): n=col.node[(istart+vert)%nn]
+                        elif vert=='c': n=centrenodes[col.name]
+                        else: n=sidenodes[frozenset([col.node[(istart+i)%nn].name for i in vert])]
+                        nodes.append(n)
+                    self.add_column(column(name,nodes,surface=col.surface))
+                    self.columnlist[-1].num_layers=col.num_layers
+            # clean up:
+            for col in columns_plus_edge: self.delete_column(col.name)
+            for con in self.missing_connections: self.add_connection(con)
+            self.identify_neighbours()
+            self.setup_block_name_index()
+        else: print 'Grid selection contains columns with more than 4 nodes: not supported.'
+
+    def refine_layers(self, layers=[], factor=2):
+        """Refines selected layers in the grid.  If no layers are specified, all layers are refined.
+        Each layer is refined by the specified factor.  Layer names for all subsurface layers in the grid
+        are regenerated in sequence."""
+        if layers==[]: layers = self.layerlist
+        else: 
+            if isinstance(layers[0],str): layers=[self.layer[lay] for lay in layers]
+        factor = int(factor)
+        top_elevation = self.layerlist[0].top
+        atm_name = self.layerlist[0].name
+        thicknesses = []
+        for lay in self.layerlist[1:]:
+            if lay in layers: thicknesses += [lay.thickness / factor] * factor
+            else: thicknesses.append(lay.thickness)
+        self.clear_layers()
+        justify=['l','r'][self.right_justified_names]
+        case=['l','u'][self.uppercase_names]
+        self.add_layers(thicknesses, top_elevation, justify, case)
+        self.rename_layer(self.layerlist[0].name, atm_name) # preserve old atmosphere layer name
+        for col in self.columnlist: self.set_column_num_layers(col)
+        self.setup_block_name_index()
+
+    def column_neighbour_groups(self,columns):
+        """Given a list or set of columns, finds sets of columns that are connected together, and
+        returns a list of them."""
+        columns=list(set(columns))
+        groups=[]
+        for col in columns: groups.append(set([col]))
+        from copy import copy
+        done=False
+        while not done:
+            done=True
+            for i,g in enumerate(groups):
+                ng=copy(g)
+                for col in g: ng = ng | col.neighbour
+                if i<len(groups)-1:
+                    for g2 in groups[i+1:]:
+                        if ng & g2:
+                            g.update(g2)
+                            groups.remove(g2)
+                            done=False
+                            break
+                    if not done: break
+        return groups
+
+    def reduce(self, columns):
+        """Reduce the geometry so that it contains only the specified columns."""
+        if len(columns) > 0:
+            if isinstance(columns[0],str): columns = [self.column[col] for col in columns]
+        delete_columns = set(self.columnlist) - set(columns)
+        colnames = [col.name for col in delete_columns]
+        for colname in colnames: self.delete_column(colname)
+        self.check(fix=True, silent=True)
+        self.setup_block_name_index()
+        